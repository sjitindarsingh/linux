/*
 * KZM-A9-GT board support
 *
 * Copyright (C) 2012	Kuninori Morimoto <kuninori.morimoto.gx@renesas.com>
 *
 * This program is free software; you can redistribute it and/or modify
 * it under the terms of the GNU General Public License as published by
 * the Free Software Foundation; version 2 of the License.
 *
 * This program is distributed in the hope that it will be useful,
 * but WITHOUT ANY WARRANTY; without even the implied warranty of
 * MERCHANTABILITY or FITNESS FOR A PARTICULAR PURPOSE.  See the
 * GNU General Public License for more details.
 *
 * You should have received a copy of the GNU General Public License
 * along with this program; if not, write to the Free Software
 * Foundation, Inc., 51 Franklin St, Fifth Floor, Boston, MA  02110-1301  USA
 */

#include <linux/delay.h>
#include <linux/gpio.h>
#include <linux/gpio_keys.h>
#include <linux/io.h>
#include <linux/irq.h>
#include <linux/i2c.h>
#include <linux/i2c/pcf857x.h>
#include <linux/input.h>
#include <linux/mmc/host.h>
#include <linux/mmc/sh_mmcif.h>
#include <linux/mmc/sh_mobile_sdhi.h>
#include <linux/mfd/tmio.h>
#include <linux/platform_device.h>
#include <linux/regulator/fixed.h>
#include <linux/regulator/machine.h>
#include <linux/smsc911x.h>
#include <linux/usb/r8a66597.h>
#include <linux/usb/renesas_usbhs.h>
#include <linux/videodev2.h>
#include <sound/sh_fsi.h>
#include <sound/simple_card.h>
#include <mach/irqs.h>
#include <mach/sh73a0.h>
#include <mach/common.h>
#include <asm/hardware/cache-l2x0.h>
#include <asm/hardware/gic.h>
#include <asm/mach-types.h>
#include <asm/mach/arch.h>
#include <video/sh_mobile_lcdc.h>

/*
 * external GPIO
 */
#define GPIO_PCF8575_BASE	(GPIO_NR)
#define GPIO_PCF8575_PORT10	(GPIO_NR + 8)
#define GPIO_PCF8575_PORT11	(GPIO_NR + 9)
#define GPIO_PCF8575_PORT12	(GPIO_NR + 10)
#define GPIO_PCF8575_PORT13	(GPIO_NR + 11)
#define GPIO_PCF8575_PORT14	(GPIO_NR + 12)
#define GPIO_PCF8575_PORT15	(GPIO_NR + 13)
#define GPIO_PCF8575_PORT16	(GPIO_NR + 14)

<<<<<<< HEAD
=======
/* Dummy supplies, where voltage doesn't matter */
static struct regulator_consumer_supply dummy_supplies[] = {
	REGULATOR_SUPPLY("vddvario", "smsc911x"),
	REGULATOR_SUPPLY("vdd33a", "smsc911x"),
};

>>>>>>> ec29174a
/*
 * FSI-AK4648
 *
 * this command is required when playback.
 *
 * # amixer set "LINEOUT Mixer DACL" on
 */

/* SMSC 9221 */
static struct resource smsc9221_resources[] = {
	[0] = {
		.start	= 0x10000000, /* CS4 */
		.end	= 0x100000ff,
		.flags	= IORESOURCE_MEM,
	},
	[1] = {
		.start	= intcs_evt2irq(0x260), /* IRQ3 */
		.flags	= IORESOURCE_IRQ,
	},
};

static struct smsc911x_platform_config smsc9221_platdata = {
	.flags		= SMSC911X_USE_32BIT | SMSC911X_SAVE_MAC_ADDRESS,
	.phy_interface	= PHY_INTERFACE_MODE_MII,
	.irq_polarity	= SMSC911X_IRQ_POLARITY_ACTIVE_LOW,
	.irq_type	= SMSC911X_IRQ_TYPE_PUSH_PULL,
};

static struct platform_device smsc_device = {
	.name		= "smsc911x",
	.dev  = {
		.platform_data = &smsc9221_platdata,
	},
	.resource	= smsc9221_resources,
	.num_resources	= ARRAY_SIZE(smsc9221_resources),
};

/* USB external chip */
static struct r8a66597_platdata usb_host_data = {
	.on_chip	= 0,
	.xtal		= R8A66597_PLATDATA_XTAL_48MHZ,
};

static struct resource usb_resources[] = {
	[0] = {
		.start	= 0x10010000,
		.end	= 0x1001ffff - 1,
		.flags	= IORESOURCE_MEM,
	},
	[1] = {
		.start	= intcs_evt2irq(0x220), /* IRQ1 */
		.flags	= IORESOURCE_IRQ,
	},
};

static struct platform_device usb_host_device = {
	.name	= "r8a66597_hcd",
	.dev = {
		.platform_data		= &usb_host_data,
		.dma_mask		= NULL,
		.coherent_dma_mask	= 0xffffffff,
	},
	.num_resources	= ARRAY_SIZE(usb_resources),
	.resource	= usb_resources,
};

/* USB Func CN17 */
struct usbhs_private {
	unsigned int phy;
	unsigned int cr2;
	struct renesas_usbhs_platform_info info;
};

#define IRQ15			intcs_evt2irq(0x03e0)
#define USB_PHY_MODE		(1 << 4)
#define USB_PHY_INT_EN		((1 << 3) | (1 << 2))
#define USB_PHY_ON		(1 << 1)
#define USB_PHY_OFF		(1 << 0)
#define USB_PHY_INT_CLR		(USB_PHY_ON | USB_PHY_OFF)

#define usbhs_get_priv(pdev) \
	container_of(renesas_usbhs_get_info(pdev), struct usbhs_private, info)

static int usbhs_get_vbus(struct platform_device *pdev)
{
	struct usbhs_private *priv = usbhs_get_priv(pdev);

	return !((1 << 7) & __raw_readw(priv->cr2));
}

static void usbhs_phy_reset(struct platform_device *pdev)
{
	struct usbhs_private *priv = usbhs_get_priv(pdev);

	/* init phy */
	__raw_writew(0x8a0a, priv->cr2);
}

static int usbhs_get_id(struct platform_device *pdev)
{
	return USBHS_GADGET;
}

static irqreturn_t usbhs_interrupt(int irq, void *data)
{
	struct platform_device *pdev = data;
	struct usbhs_private *priv = usbhs_get_priv(pdev);

	renesas_usbhs_call_notify_hotplug(pdev);

	/* clear status */
	__raw_writew(__raw_readw(priv->phy) | USB_PHY_INT_CLR, priv->phy);

	return IRQ_HANDLED;
}

static int usbhs_hardware_init(struct platform_device *pdev)
{
	struct usbhs_private *priv = usbhs_get_priv(pdev);
	int ret;

	/* clear interrupt status */
	__raw_writew(USB_PHY_MODE | USB_PHY_INT_CLR, priv->phy);

	ret = request_irq(IRQ15, usbhs_interrupt, IRQF_TRIGGER_HIGH,
			  dev_name(&pdev->dev), pdev);
	if (ret) {
		dev_err(&pdev->dev, "request_irq err\n");
		return ret;
	}

	/* enable USB phy interrupt */
	__raw_writew(USB_PHY_MODE | USB_PHY_INT_EN, priv->phy);

	return 0;
}

static void usbhs_hardware_exit(struct platform_device *pdev)
{
	struct usbhs_private *priv = usbhs_get_priv(pdev);

	/* clear interrupt status */
	__raw_writew(USB_PHY_MODE | USB_PHY_INT_CLR, priv->phy);

	free_irq(IRQ15, pdev);
}

static u32 usbhs_pipe_cfg[] = {
	USB_ENDPOINT_XFER_CONTROL,
	USB_ENDPOINT_XFER_ISOC,
	USB_ENDPOINT_XFER_ISOC,
	USB_ENDPOINT_XFER_BULK,
	USB_ENDPOINT_XFER_BULK,
	USB_ENDPOINT_XFER_BULK,
	USB_ENDPOINT_XFER_INT,
	USB_ENDPOINT_XFER_INT,
	USB_ENDPOINT_XFER_INT,
	USB_ENDPOINT_XFER_BULK,
	USB_ENDPOINT_XFER_BULK,
	USB_ENDPOINT_XFER_BULK,
	USB_ENDPOINT_XFER_BULK,
	USB_ENDPOINT_XFER_BULK,
	USB_ENDPOINT_XFER_BULK,
	USB_ENDPOINT_XFER_BULK,
};

static struct usbhs_private usbhs_private = {
	.phy	= 0xe60781e0,		/* USBPHYINT */
	.cr2	= 0xe605810c,		/* USBCR2 */
	.info = {
		.platform_callback = {
			.hardware_init	= usbhs_hardware_init,
			.hardware_exit	= usbhs_hardware_exit,
			.get_id		= usbhs_get_id,
			.phy_reset	= usbhs_phy_reset,
			.get_vbus	= usbhs_get_vbus,
		},
		.driver_param = {
			.buswait_bwait	= 4,
			.has_otg	= 1,
			.pipe_type	= usbhs_pipe_cfg,
			.pipe_size	= ARRAY_SIZE(usbhs_pipe_cfg),
		},
	},
};

static struct resource usbhs_resources[] = {
	[0] = {
		.start	= 0xE6890000,
		.end	= 0xE68900e6 - 1,
		.flags	= IORESOURCE_MEM,
	},
	[1] = {
		.start	= gic_spi(62),
		.end	= gic_spi(62),
		.flags	= IORESOURCE_IRQ,
	},
};

static struct platform_device usbhs_device = {
	.name	= "renesas_usbhs",
	.id	= -1,
	.dev = {
		.dma_mask		= NULL,
		.coherent_dma_mask	= 0xffffffff,
		.platform_data		= &usbhs_private.info,
	},
	.num_resources	= ARRAY_SIZE(usbhs_resources),
	.resource	= usbhs_resources,
};

/* LCDC */
static struct fb_videomode kzm_lcdc_mode = {
	.name		= "WVGA Panel",
	.xres		= 800,
	.yres		= 480,
	.left_margin	= 220,
	.right_margin	= 110,
	.hsync_len	= 70,
	.upper_margin	= 20,
	.lower_margin	= 5,
	.vsync_len	= 5,
	.sync		= 0,
};

static struct sh_mobile_lcdc_info lcdc_info = {
	.clock_source = LCDC_CLK_BUS,
	.ch[0] = {
		.chan		= LCDC_CHAN_MAINLCD,
		.fourcc		= V4L2_PIX_FMT_RGB565,
		.interface_type	= RGB24,
		.lcd_modes	= &kzm_lcdc_mode,
		.num_modes	= 1,
		.clock_divider	= 5,
		.flags		= 0,
		.panel_cfg = {
			.width	= 152,
			.height	= 91,
		},
	}
};

static struct resource lcdc_resources[] = {
	[0] = {
		.name	= "LCDC",
		.start	= 0xfe940000,
		.end	= 0xfe943fff,
		.flags	= IORESOURCE_MEM,
	},
	[1] = {
		.start	= intcs_evt2irq(0x580),
		.flags	= IORESOURCE_IRQ,
	},
};

static struct platform_device lcdc_device = {
	.name		= "sh_mobile_lcdc_fb",
	.num_resources	= ARRAY_SIZE(lcdc_resources),
	.resource	= lcdc_resources,
	.dev	= {
		.platform_data	= &lcdc_info,
		.coherent_dma_mask = ~0,
	},
};

/* Fixed 1.8V regulator to be used by MMCIF */
static struct regulator_consumer_supply fixed1v8_power_consumers[] =
{
	REGULATOR_SUPPLY("vmmc", "sh_mmcif.0"),
	REGULATOR_SUPPLY("vqmmc", "sh_mmcif.0"),
};

/* MMCIF */
static struct resource sh_mmcif_resources[] = {
	[0] = {
		.name	= "MMCIF",
		.start	= 0xe6bd0000,
		.end	= 0xe6bd00ff,
		.flags	= IORESOURCE_MEM,
	},
	[1] = {
		.start	= gic_spi(141),
		.flags	= IORESOURCE_IRQ,
	},
	[2] = {
		.start	= gic_spi(140),
		.flags	= IORESOURCE_IRQ,
	},
};

static struct sh_mmcif_plat_data sh_mmcif_platdata = {
	.ocr		= MMC_VDD_165_195,
	.caps		= MMC_CAP_8_BIT_DATA | MMC_CAP_NONREMOVABLE,
	.slave_id_tx	= SHDMA_SLAVE_MMCIF_TX,
	.slave_id_rx	= SHDMA_SLAVE_MMCIF_RX,
};

static struct platform_device mmc_device = {
	.name		= "sh_mmcif",
	.dev		= {
		.dma_mask		= NULL,
		.coherent_dma_mask	= 0xffffffff,
		.platform_data		= &sh_mmcif_platdata,
	},
	.num_resources	= ARRAY_SIZE(sh_mmcif_resources),
	.resource	= sh_mmcif_resources,
};

/* Fixed 2.8V regulators to be used by SDHI0 and SDHI2 */
static struct regulator_consumer_supply fixed2v8_power_consumers[] =
{
	REGULATOR_SUPPLY("vmmc", "sh_mobile_sdhi.0"),
	REGULATOR_SUPPLY("vqmmc", "sh_mobile_sdhi.0"),
	REGULATOR_SUPPLY("vmmc", "sh_mobile_sdhi.2"),
	REGULATOR_SUPPLY("vqmmc", "sh_mobile_sdhi.2"),
};

/* SDHI */
static struct sh_mobile_sdhi_info sdhi0_info = {
	.tmio_flags	= TMIO_MMC_HAS_IDLE_WAIT,
	.tmio_caps	= MMC_CAP_SD_HIGHSPEED,
	.tmio_ocr_mask	= MMC_VDD_27_28 | MMC_VDD_28_29,
};

static struct resource sdhi0_resources[] = {
	[0] = {
		.name	= "SDHI0",
		.start	= 0xee100000,
		.end	= 0xee1000ff,
		.flags	= IORESOURCE_MEM,
	},
	[1] = {
		.name	= SH_MOBILE_SDHI_IRQ_CARD_DETECT,
		.start	= gic_spi(83),
		.flags	= IORESOURCE_IRQ,
	},
	[2] = {
		.name	= SH_MOBILE_SDHI_IRQ_SDCARD,
		.start	= gic_spi(84),
		.flags	= IORESOURCE_IRQ,
	},
	[3] = {
		.name	= SH_MOBILE_SDHI_IRQ_SDIO,
		.start	= gic_spi(85),
		.flags	= IORESOURCE_IRQ,
	},
};

static struct platform_device sdhi0_device = {
	.name		= "sh_mobile_sdhi",
	.num_resources	= ARRAY_SIZE(sdhi0_resources),
	.resource	= sdhi0_resources,
	.dev	= {
		.platform_data	= &sdhi0_info,
	},
};

/* Micro SD */
static struct sh_mobile_sdhi_info sdhi2_info = {
	.tmio_flags	= TMIO_MMC_HAS_IDLE_WAIT |
			  TMIO_MMC_USE_GPIO_CD |
			  TMIO_MMC_WRPROTECT_DISABLE,
	.tmio_caps	= MMC_CAP_SD_HIGHSPEED,
	.tmio_ocr_mask	= MMC_VDD_27_28 | MMC_VDD_28_29,
	.cd_gpio	= GPIO_PORT13,
};

static struct resource sdhi2_resources[] = {
	[0] = {
		.name	= "SDHI2",
		.start	= 0xee140000,
		.end	= 0xee1400ff,
		.flags	= IORESOURCE_MEM,
	},
	[1] = {
		.name	= SH_MOBILE_SDHI_IRQ_CARD_DETECT,
		.start	= gic_spi(103),
		.flags	= IORESOURCE_IRQ,
	},
	[2] = {
		.name	= SH_MOBILE_SDHI_IRQ_SDCARD,
		.start	= gic_spi(104),
		.flags	= IORESOURCE_IRQ,
	},
	[3] = {
		.name	= SH_MOBILE_SDHI_IRQ_SDIO,
		.start	= gic_spi(105),
		.flags	= IORESOURCE_IRQ,
	},
};

static struct platform_device sdhi2_device = {
	.name		= "sh_mobile_sdhi",
	.id		= 2,
	.num_resources	= ARRAY_SIZE(sdhi2_resources),
	.resource	= sdhi2_resources,
	.dev	= {
		.platform_data	= &sdhi2_info,
	},
};

/* KEY */
#define GPIO_KEY(c, g, d) { .code = c, .gpio = g, .desc = d, .active_low = 1 }

static struct gpio_keys_button gpio_buttons[] = {
	GPIO_KEY(KEY_BACK,	GPIO_PCF8575_PORT10,	"SW3"),
	GPIO_KEY(KEY_RIGHT,	GPIO_PCF8575_PORT11,	"SW2-R"),
	GPIO_KEY(KEY_LEFT,	GPIO_PCF8575_PORT12,	"SW2-L"),
	GPIO_KEY(KEY_ENTER,	GPIO_PCF8575_PORT13,	"SW2-P"),
	GPIO_KEY(KEY_UP,	GPIO_PCF8575_PORT14,	"SW2-U"),
	GPIO_KEY(KEY_DOWN,	GPIO_PCF8575_PORT15,	"SW2-D"),
	GPIO_KEY(KEY_HOME,	GPIO_PCF8575_PORT16,	"SW1"),
};

static struct gpio_keys_platform_data gpio_key_info = {
	.buttons	= gpio_buttons,
	.nbuttons	= ARRAY_SIZE(gpio_buttons),
	.poll_interval	= 250, /* poling at this point */
};

static struct platform_device gpio_keys_device = {
	/* gpio-pcf857x.c driver doesn't support gpio_to_irq() */
	.name	= "gpio-keys-polled",
	.dev	= {
		.platform_data  = &gpio_key_info,
	},
};

/* FSI-AK4648 */
static struct sh_fsi_platform_info fsi_info = {
	.port_a = {
<<<<<<< HEAD
=======
		.tx_id = SHDMA_SLAVE_FSI2A_TX,
>>>>>>> ec29174a
	},
};

static struct resource fsi_resources[] = {
	[0] = {
		.name	= "FSI",
		.start	= 0xEC230000,
		.end	= 0xEC230400 - 1,
		.flags	= IORESOURCE_MEM,
	},
	[1] = {
		.start  = gic_spi(146),
		.flags  = IORESOURCE_IRQ,
	},
};

static struct platform_device fsi_device = {
	.name		= "sh_fsi2",
	.id		= -1,
	.num_resources	= ARRAY_SIZE(fsi_resources),
	.resource	= fsi_resources,
	.dev	= {
		.platform_data	= &fsi_info,
	},
};

static struct asoc_simple_dai_init_info fsi2_ak4648_init_info = {
	.fmt		= SND_SOC_DAIFMT_LEFT_J,
	.codec_daifmt	= SND_SOC_DAIFMT_CBM_CFM,
	.cpu_daifmt	= SND_SOC_DAIFMT_CBS_CFS,
	.sysclk		= 11289600,
};

static struct asoc_simple_card_info fsi2_ak4648_info = {
	.name		= "AK4648",
	.card		= "FSI2A-AK4648",
	.cpu_dai	= "fsia-dai",
	.codec		= "ak4642-codec.0-0012",
	.platform	= "sh_fsi2",
	.codec_dai	= "ak4642-hifi",
	.init		= &fsi2_ak4648_init_info,
};

static struct platform_device fsi_ak4648_device = {
	.name	= "asoc-simple-card",
	.dev	= {
		.platform_data	= &fsi2_ak4648_info,
	},
};

/* I2C */
static struct pcf857x_platform_data pcf8575_pdata = {
	.gpio_base	= GPIO_PCF8575_BASE,
};

static struct i2c_board_info i2c0_devices[] = {
	{
		I2C_BOARD_INFO("ak4648", 0x12),
	},
	{
		I2C_BOARD_INFO("r2025sd", 0x32),
	}
};

static struct i2c_board_info i2c1_devices[] = {
	{
		I2C_BOARD_INFO("st1232-ts", 0x55),
		.irq = intcs_evt2irq(0x300), /* IRQ8 */
	},
};

static struct i2c_board_info i2c3_devices[] = {
	{
		I2C_BOARD_INFO("pcf8575", 0x20),
		.platform_data = &pcf8575_pdata,
	},
};

static struct platform_device *kzm_devices[] __initdata = {
	&smsc_device,
	&usb_host_device,
	&usbhs_device,
	&lcdc_device,
	&mmc_device,
	&sdhi0_device,
	&sdhi2_device,
	&gpio_keys_device,
	&fsi_device,
	&fsi_ak4648_device,
};

/*
 * FIXME
 *
 * This is quick hack for enabling LCDC backlight
 */
static int __init as3711_enable_lcdc_backlight(void)
{
	struct i2c_adapter *a = i2c_get_adapter(0);
	struct i2c_msg msg;
	int i, ret;
	__u8 magic[] = {
		0x40, 0x2a,
		0x43, 0x3c,
		0x44, 0x3c,
		0x45, 0x3c,
		0x54, 0x03,
		0x51, 0x00,
		0x51, 0x01,
		0xff, 0x00, /* wait */
		0x43, 0xf0,
		0x44, 0xf0,
		0x45, 0xf0,
	};

	if (!machine_is_kzm9g())
		return 0;

	if (!a)
		return 0;

	msg.addr	= 0x40;
	msg.len		= 2;
	msg.flags	= 0;

	for (i = 0; i < ARRAY_SIZE(magic); i += 2) {
		msg.buf = magic + i;

		if (0xff == msg.buf[0]) {
			udelay(500);
			continue;
		}

		ret = i2c_transfer(a, &msg, 1);
		if (ret < 0) {
			pr_err("i2c transfer fail\n");
			break;
		}
	}

	return 0;
}
device_initcall(as3711_enable_lcdc_backlight);

static void __init kzm_init(void)
{
	regulator_register_always_on(0, "fixed-1.8V", fixed1v8_power_consumers,
				     ARRAY_SIZE(fixed1v8_power_consumers), 1800000);
	regulator_register_always_on(1, "fixed-2.8V", fixed2v8_power_consumers,
				     ARRAY_SIZE(fixed2v8_power_consumers), 2800000);
	regulator_register_fixed(2, dummy_supplies, ARRAY_SIZE(dummy_supplies));

	sh73a0_pinmux_init();

	/* enable SCIFA4 */
	gpio_request(GPIO_FN_SCIFA4_TXD, NULL);
	gpio_request(GPIO_FN_SCIFA4_RXD, NULL);
	gpio_request(GPIO_FN_SCIFA4_RTS_, NULL);
	gpio_request(GPIO_FN_SCIFA4_CTS_, NULL);

	/* CS4 for SMSC/USB */
	gpio_request(GPIO_FN_CS4_, NULL); /* CS4 */

	/* SMSC */
	gpio_request(GPIO_PORT224, NULL); /* IRQ3 */
	gpio_direction_input(GPIO_PORT224);

	/* LCDC */
	gpio_request(GPIO_FN_LCDD23,	NULL);
	gpio_request(GPIO_FN_LCDD22,	NULL);
	gpio_request(GPIO_FN_LCDD21,	NULL);
	gpio_request(GPIO_FN_LCDD20,	NULL);
	gpio_request(GPIO_FN_LCDD19,	NULL);
	gpio_request(GPIO_FN_LCDD18,	NULL);
	gpio_request(GPIO_FN_LCDD17,	NULL);
	gpio_request(GPIO_FN_LCDD16,	NULL);
	gpio_request(GPIO_FN_LCDD15,	NULL);
	gpio_request(GPIO_FN_LCDD14,	NULL);
	gpio_request(GPIO_FN_LCDD13,	NULL);
	gpio_request(GPIO_FN_LCDD12,	NULL);
	gpio_request(GPIO_FN_LCDD11,	NULL);
	gpio_request(GPIO_FN_LCDD10,	NULL);
	gpio_request(GPIO_FN_LCDD9,	NULL);
	gpio_request(GPIO_FN_LCDD8,	NULL);
	gpio_request(GPIO_FN_LCDD7,	NULL);
	gpio_request(GPIO_FN_LCDD6,	NULL);
	gpio_request(GPIO_FN_LCDD5,	NULL);
	gpio_request(GPIO_FN_LCDD4,	NULL);
	gpio_request(GPIO_FN_LCDD3,	NULL);
	gpio_request(GPIO_FN_LCDD2,	NULL);
	gpio_request(GPIO_FN_LCDD1,	NULL);
	gpio_request(GPIO_FN_LCDD0,	NULL);
	gpio_request(GPIO_FN_LCDDISP,	NULL);
	gpio_request(GPIO_FN_LCDDCK,	NULL);

	gpio_request(GPIO_PORT222,	NULL); /* LCDCDON */
	gpio_request(GPIO_PORT226,	NULL); /* SC */
	gpio_direction_output(GPIO_PORT222, 1);
	gpio_direction_output(GPIO_PORT226, 1);

	/* Touchscreen */
	gpio_request(GPIO_PORT223, NULL); /* IRQ8 */
	gpio_direction_input(GPIO_PORT223);

	/* enable MMCIF */
	gpio_request(GPIO_FN_MMCCLK0,		NULL);
	gpio_request(GPIO_FN_MMCCMD0_PU,	NULL);
	gpio_request(GPIO_FN_MMCD0_0_PU,	NULL);
	gpio_request(GPIO_FN_MMCD0_1_PU,	NULL);
	gpio_request(GPIO_FN_MMCD0_2_PU,	NULL);
	gpio_request(GPIO_FN_MMCD0_3_PU,	NULL);
	gpio_request(GPIO_FN_MMCD0_4_PU,	NULL);
	gpio_request(GPIO_FN_MMCD0_5_PU,	NULL);
	gpio_request(GPIO_FN_MMCD0_6_PU,	NULL);
	gpio_request(GPIO_FN_MMCD0_7_PU,	NULL);

	/* enable SD */
	gpio_request(GPIO_FN_SDHIWP0,		NULL);
	gpio_request(GPIO_FN_SDHICD0,		NULL);
	gpio_request(GPIO_FN_SDHICMD0,		NULL);
	gpio_request(GPIO_FN_SDHICLK0,		NULL);
	gpio_request(GPIO_FN_SDHID0_3,		NULL);
	gpio_request(GPIO_FN_SDHID0_2,		NULL);
	gpio_request(GPIO_FN_SDHID0_1,		NULL);
	gpio_request(GPIO_FN_SDHID0_0,		NULL);
	gpio_request(GPIO_FN_SDHI0_VCCQ_MC0_ON,	NULL);
	gpio_request(GPIO_PORT15, NULL);
	gpio_direction_output(GPIO_PORT15, 1); /* power */

	/* enable Micro SD */
	gpio_request(GPIO_FN_SDHID2_0,		NULL);
	gpio_request(GPIO_FN_SDHID2_1,		NULL);
	gpio_request(GPIO_FN_SDHID2_2,		NULL);
	gpio_request(GPIO_FN_SDHID2_3,		NULL);
	gpio_request(GPIO_FN_SDHICMD2,		NULL);
	gpio_request(GPIO_FN_SDHICLK2,		NULL);
	gpio_request(GPIO_PORT14, NULL);
	gpio_direction_output(GPIO_PORT14, 1); /* power */

	/* I2C 3 */
	gpio_request(GPIO_FN_PORT27_I2C_SCL3, NULL);
	gpio_request(GPIO_FN_PORT28_I2C_SDA3, NULL);

	/* enable FSI2 port A (ak4648) */
	gpio_request(GPIO_FN_FSIACK,	NULL);
	gpio_request(GPIO_FN_FSIAILR,	NULL);
	gpio_request(GPIO_FN_FSIAIBT,	NULL);
	gpio_request(GPIO_FN_FSIAISLD,	NULL);
	gpio_request(GPIO_FN_FSIAOSLD,	NULL);

<<<<<<< HEAD
=======
	/* enable USB */
	gpio_request(GPIO_FN_VBUS_0,	NULL);

>>>>>>> ec29174a
#ifdef CONFIG_CACHE_L2X0
	/* Early BRESP enable, Shared attribute override enable, 64K*8way */
	l2x0_init(IOMEM(0xf0100000), 0x40460000, 0x82000fff);
#endif

	i2c_register_board_info(0, i2c0_devices, ARRAY_SIZE(i2c0_devices));
	i2c_register_board_info(1, i2c1_devices, ARRAY_SIZE(i2c1_devices));
	i2c_register_board_info(3, i2c3_devices, ARRAY_SIZE(i2c3_devices));

	sh73a0_add_standard_devices();
	platform_add_devices(kzm_devices, ARRAY_SIZE(kzm_devices));
}

static const char *kzm9g_boards_compat_dt[] __initdata = {
	"renesas,kzm9g",
	NULL,
};

DT_MACHINE_START(KZM9G_DT, "kzm9g")
	.map_io		= sh73a0_map_io,
	.init_early	= sh73a0_add_early_devices,
	.nr_irqs	= NR_IRQS_LEGACY,
	.init_irq	= sh73a0_init_irq,
	.handle_irq	= gic_handle_irq,
	.init_machine	= kzm_init,
	.init_late	= shmobile_init_late,
	.timer		= &shmobile_timer,
	.dt_compat	= kzm9g_boards_compat_dt,
MACHINE_END<|MERGE_RESOLUTION|>--- conflicted
+++ resolved
@@ -59,15 +59,12 @@
 #define GPIO_PCF8575_PORT15	(GPIO_NR + 13)
 #define GPIO_PCF8575_PORT16	(GPIO_NR + 14)
 
-<<<<<<< HEAD
-=======
 /* Dummy supplies, where voltage doesn't matter */
 static struct regulator_consumer_supply dummy_supplies[] = {
 	REGULATOR_SUPPLY("vddvario", "smsc911x"),
 	REGULATOR_SUPPLY("vdd33a", "smsc911x"),
 };
 
->>>>>>> ec29174a
 /*
  * FSI-AK4648
  *
@@ -499,10 +496,7 @@
 /* FSI-AK4648 */
 static struct sh_fsi_platform_info fsi_info = {
 	.port_a = {
-<<<<<<< HEAD
-=======
 		.tx_id = SHDMA_SLAVE_FSI2A_TX,
->>>>>>> ec29174a
 	},
 };
 
@@ -753,12 +747,9 @@
 	gpio_request(GPIO_FN_FSIAISLD,	NULL);
 	gpio_request(GPIO_FN_FSIAOSLD,	NULL);
 
-<<<<<<< HEAD
-=======
 	/* enable USB */
 	gpio_request(GPIO_FN_VBUS_0,	NULL);
 
->>>>>>> ec29174a
 #ifdef CONFIG_CACHE_L2X0
 	/* Early BRESP enable, Shared attribute override enable, 64K*8way */
 	l2x0_init(IOMEM(0xf0100000), 0x40460000, 0x82000fff);
