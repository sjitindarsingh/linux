/*
 * arch/sh/kernel/cpu/sh4a/clock-sh7724.c
 *
 * SH7724 clock framework support
 *
 * Copyright (C) 2009 Magnus Damm
 *
 * This program is free software; you can redistribute it and/or modify
 * it under the terms of the GNU General Public License as published by
 * the Free Software Foundation; either version 2 of the License
 *
 * This program is distributed in the hope that it will be useful,
 * but WITHOUT ANY WARRANTY; without even the implied warranty of
 * MERCHANTABILITY or FITNESS FOR A PARTICULAR PURPOSE.  See the
 * GNU General Public License for more details.
 *
 * You should have received a copy of the GNU General Public License
 * along with this program; if not, write to the Free Software
 * Foundation, Inc., 59 Temple Place, Suite 330, Boston, MA  02111-1307  USA
 */
#include <linux/init.h>
#include <linux/kernel.h>
#include <linux/io.h>
#include <linux/clk.h>
#include <asm/clkdev.h>
#include <asm/clock.h>
#include <asm/hwblk.h>
#include <cpu/sh7724.h>

/* SH7724 registers */
#define FRQCRA		0xa4150000
#define FRQCRB		0xa4150004
#define VCLKCR		0xa4150048
#define FCLKACR		0xa4150008
#define FCLKBCR		0xa415000c
#define IRDACLKCR	0xa4150018
#define PLLCR		0xa4150024
#define SPUCLKCR	0xa415003c
#define FLLFRQ		0xa4150050
#define LSTATS		0xa4150060

/* Fixed 32 KHz root clock for RTC and Power Management purposes */
static struct clk r_clk = {
	.rate           = 32768,
};

/*
 * Default rate for the root input clock, reset this with clk_set_rate()
 * from the platform code.
 */
static struct clk extal_clk = {
	.rate		= 33333333,
};

/* The fll multiplies the 32khz r_clk, may be used instead of extal */
static unsigned long fll_recalc(struct clk *clk)
{
	unsigned long mult = 0;
	unsigned long div = 1;

	if (__raw_readl(PLLCR) & 0x1000)
		mult = __raw_readl(FLLFRQ) & 0x3ff;

	if (__raw_readl(FLLFRQ) & 0x4000)
		div = 2;

	return (clk->parent->rate * mult) / div;
}

static struct clk_ops fll_clk_ops = {
	.recalc		= fll_recalc,
};

static struct clk fll_clk = {
	.ops		= &fll_clk_ops,
	.parent		= &r_clk,
	.flags		= CLK_ENABLE_ON_INIT,
};

static unsigned long pll_recalc(struct clk *clk)
{
	unsigned long mult = 1;

	if (__raw_readl(PLLCR) & 0x4000)
		mult = (((__raw_readl(FRQCRA) >> 24) & 0x3f) + 1) * 2;

	return clk->parent->rate * mult;
}

static struct clk_ops pll_clk_ops = {
	.recalc		= pll_recalc,
};

static struct clk pll_clk = {
	.ops		= &pll_clk_ops,
	.flags		= CLK_ENABLE_ON_INIT,
};

/* A fixed divide-by-3 block use by the div6 clocks */
static unsigned long div3_recalc(struct clk *clk)
{
	return clk->parent->rate / 3;
}

static struct clk_ops div3_clk_ops = {
	.recalc		= div3_recalc,
};

static struct clk div3_clk = {
	.ops		= &div3_clk_ops,
	.parent		= &pll_clk,
};

<<<<<<< HEAD
=======
/* External input clock (pin name: FSIMCKA/FSIMCKB ) */
struct clk sh7724_fsimcka_clk = {
};

struct clk sh7724_fsimckb_clk = {
};

>>>>>>> 5b84ba26
static struct clk *main_clks[] = {
	&r_clk,
	&extal_clk,
	&fll_clk,
	&pll_clk,
	&div3_clk,
	&sh7724_fsimcka_clk,
	&sh7724_fsimckb_clk,
};

static void div4_kick(struct clk *clk)
{
	unsigned long value;

	/* set KICK bit in FRQCRA to update hardware setting */
	value = __raw_readl(FRQCRA);
	value |= (1 << 31);
	__raw_writel(value, FRQCRA);
}

static int divisors[] = { 2, 3, 4, 6, 8, 12, 16, 0, 24, 32, 36, 48, 0, 72 };

static struct clk_div_mult_table div4_div_mult_table = {
	.divisors = divisors,
	.nr_divisors = ARRAY_SIZE(divisors),
};

static struct clk_div4_table div4_table = {
	.div_mult_table = &div4_div_mult_table,
	.kick = div4_kick,
};

enum { DIV4_I, DIV4_SH, DIV4_B, DIV4_P, DIV4_M1, DIV4_NR };

#define DIV4(_reg, _bit, _mask, _flags) \
  SH_CLK_DIV4(&pll_clk, _reg, _bit, _mask, _flags)

struct clk div4_clks[DIV4_NR] = {
	[DIV4_I] = DIV4(FRQCRA, 20, 0x2f7d, CLK_ENABLE_ON_INIT),
	[DIV4_SH] = DIV4(FRQCRA, 12, 0x2f7c, CLK_ENABLE_ON_INIT),
	[DIV4_B] = DIV4(FRQCRA, 8, 0x2f7c, CLK_ENABLE_ON_INIT),
	[DIV4_P] = DIV4(FRQCRA, 0, 0x2f7c, 0),
	[DIV4_M1] = DIV4(FRQCRB, 4, 0x2f7c, CLK_ENABLE_ON_INIT),
};

enum { DIV6_V, DIV6_I, DIV6_S, DIV6_NR };

static struct clk div6_clks[DIV6_NR] = {
	[DIV6_V] = SH_CLK_DIV6(&div3_clk, VCLKCR, 0),
	[DIV6_I] = SH_CLK_DIV6(&div3_clk, IRDACLKCR, 0),
	[DIV6_S] = SH_CLK_DIV6(&div3_clk, SPUCLKCR, CLK_ENABLE_ON_INIT),
};

enum { DIV6_FA, DIV6_FB, DIV6_REPARENT_NR };

/* Indices are important - they are the actual src selecting values */
static struct clk *fclkacr_parent[] = {
	[0] = &div3_clk,
	[1] = NULL,
	[2] = &sh7724_fsimcka_clk,
	[3] = NULL,
};

static struct clk *fclkbcr_parent[] = {
	[0] = &div3_clk,
	[1] = NULL,
	[2] = &sh7724_fsimckb_clk,
	[3] = NULL,
};

static struct clk div6_reparent_clks[DIV6_REPARENT_NR] = {
	[DIV6_FA] = SH_CLK_DIV6_EXT(&div3_clk, FCLKACR, 0,
				      fclkacr_parent, ARRAY_SIZE(fclkacr_parent), 6, 2),
	[DIV6_FB] = SH_CLK_DIV6_EXT(&div3_clk, FCLKBCR, 0,
				      fclkbcr_parent, ARRAY_SIZE(fclkbcr_parent), 6, 2),
};

static struct clk mstp_clks[HWBLK_NR] = {
	SH_HWBLK_CLK(HWBLK_TLB, &div4_clks[DIV4_I], CLK_ENABLE_ON_INIT),
	SH_HWBLK_CLK(HWBLK_IC, &div4_clks[DIV4_I], CLK_ENABLE_ON_INIT),
	SH_HWBLK_CLK(HWBLK_OC, &div4_clks[DIV4_I], CLK_ENABLE_ON_INIT),
	SH_HWBLK_CLK(HWBLK_RSMEM, &div4_clks[DIV4_B], CLK_ENABLE_ON_INIT),
	SH_HWBLK_CLK(HWBLK_ILMEM, &div4_clks[DIV4_I], CLK_ENABLE_ON_INIT),
	SH_HWBLK_CLK(HWBLK_L2C, &div4_clks[DIV4_SH], CLK_ENABLE_ON_INIT),
	SH_HWBLK_CLK(HWBLK_FPU, &div4_clks[DIV4_I], CLK_ENABLE_ON_INIT),
	SH_HWBLK_CLK(HWBLK_INTC, &div4_clks[DIV4_P], CLK_ENABLE_ON_INIT),
	SH_HWBLK_CLK(HWBLK_DMAC0, &div4_clks[DIV4_B], 0),
	SH_HWBLK_CLK(HWBLK_SHYWAY, &div4_clks[DIV4_SH], CLK_ENABLE_ON_INIT),
	SH_HWBLK_CLK(HWBLK_HUDI, &div4_clks[DIV4_P], 0),
	SH_HWBLK_CLK(HWBLK_UBC, &div4_clks[DIV4_I], 0),
	SH_HWBLK_CLK(HWBLK_TMU0, &div4_clks[DIV4_P], 0),
	SH_HWBLK_CLK(HWBLK_CMT, &r_clk, 0),
	SH_HWBLK_CLK(HWBLK_RWDT, &r_clk, 0),
	SH_HWBLK_CLK(HWBLK_DMAC1, &div4_clks[DIV4_B], 0),
	SH_HWBLK_CLK(HWBLK_TMU1, &div4_clks[DIV4_P], 0),
	SH_HWBLK_CLK(HWBLK_SCIF0, &div4_clks[DIV4_P], 0),
	SH_HWBLK_CLK(HWBLK_SCIF1, &div4_clks[DIV4_P], 0),
	SH_HWBLK_CLK(HWBLK_SCIF2, &div4_clks[DIV4_P], 0),
	SH_HWBLK_CLK(HWBLK_SCIF3, &div4_clks[DIV4_B], 0),
	SH_HWBLK_CLK(HWBLK_SCIF4, &div4_clks[DIV4_B], 0),
	SH_HWBLK_CLK(HWBLK_SCIF5, &div4_clks[DIV4_B], 0),
	SH_HWBLK_CLK(HWBLK_MSIOF0, &div4_clks[DIV4_B], 0),
	SH_HWBLK_CLK(HWBLK_MSIOF1, &div4_clks[DIV4_B], 0),

	SH_HWBLK_CLK(HWBLK_KEYSC, &r_clk, 0),
	SH_HWBLK_CLK(HWBLK_RTC, &r_clk, 0),
	SH_HWBLK_CLK(HWBLK_IIC0, &div4_clks[DIV4_P], 0),
	SH_HWBLK_CLK(HWBLK_IIC1, &div4_clks[DIV4_P], 0),

	SH_HWBLK_CLK(HWBLK_MMC, &div4_clks[DIV4_B], 0),
	SH_HWBLK_CLK(HWBLK_ETHER, &div4_clks[DIV4_B], 0),
	SH_HWBLK_CLK(HWBLK_ATAPI, &div4_clks[DIV4_B], 0),
	SH_HWBLK_CLK(HWBLK_TPU, &div4_clks[DIV4_B], 0),
	SH_HWBLK_CLK(HWBLK_IRDA, &div4_clks[DIV4_P], 0),
	SH_HWBLK_CLK(HWBLK_TSIF, &div4_clks[DIV4_B], 0),
	SH_HWBLK_CLK(HWBLK_USB1, &div4_clks[DIV4_B], 0),
	SH_HWBLK_CLK(HWBLK_USB0, &div4_clks[DIV4_B], 0),
	SH_HWBLK_CLK(HWBLK_2DG, &div4_clks[DIV4_B], 0),
	SH_HWBLK_CLK(HWBLK_SDHI0, &div4_clks[DIV4_B], 0),
	SH_HWBLK_CLK(HWBLK_SDHI1, &div4_clks[DIV4_B], 0),
	SH_HWBLK_CLK(HWBLK_VEU1, &div4_clks[DIV4_B], 0),
	SH_HWBLK_CLK(HWBLK_CEU1, &div4_clks[DIV4_B], 0),
	SH_HWBLK_CLK(HWBLK_BEU1, &div4_clks[DIV4_B], 0),
	SH_HWBLK_CLK(HWBLK_2DDMAC, &div4_clks[DIV4_SH], 0),
	SH_HWBLK_CLK(HWBLK_SPU, &div4_clks[DIV4_B], 0),
	SH_HWBLK_CLK(HWBLK_JPU, &div4_clks[DIV4_B], 0),
	SH_HWBLK_CLK(HWBLK_VOU, &div4_clks[DIV4_B], 0),
	SH_HWBLK_CLK(HWBLK_BEU0, &div4_clks[DIV4_B], 0),
	SH_HWBLK_CLK(HWBLK_CEU0, &div4_clks[DIV4_B], 0),
	SH_HWBLK_CLK(HWBLK_VEU0, &div4_clks[DIV4_B], 0),
	SH_HWBLK_CLK(HWBLK_VPU, &div4_clks[DIV4_B], 0),
	SH_HWBLK_CLK(HWBLK_LCDC, &div4_clks[DIV4_B], 0),
};

#define CLKDEV_CON_ID(_id, _clk) { .con_id = _id, .clk = _clk }

static struct clk_lookup lookups[] = {
	/* main clocks */
	CLKDEV_CON_ID("rclk", &r_clk),
	CLKDEV_CON_ID("extal", &extal_clk),
	CLKDEV_CON_ID("fll_clk", &fll_clk),
	CLKDEV_CON_ID("pll_clk", &pll_clk),
	CLKDEV_CON_ID("div3_clk", &div3_clk),

	/* DIV4 clocks */
	CLKDEV_CON_ID("cpu_clk", &div4_clks[DIV4_I]),
	CLKDEV_CON_ID("shyway_clk", &div4_clks[DIV4_SH]),
	CLKDEV_CON_ID("bus_clk", &div4_clks[DIV4_B]),
	CLKDEV_CON_ID("peripheral_clk", &div4_clks[DIV4_P]),
	CLKDEV_CON_ID("vpu_clk", &div4_clks[DIV4_M1]),

	/* DIV6 clocks */
	CLKDEV_CON_ID("video_clk", &div6_clks[DIV6_V]),
	CLKDEV_CON_ID("fsia_clk", &div6_reparent_clks[DIV6_FA]),
	CLKDEV_CON_ID("fsib_clk", &div6_reparent_clks[DIV6_FB]),
	CLKDEV_CON_ID("irda_clk", &div6_clks[DIV6_I]),
	CLKDEV_CON_ID("spu_clk", &div6_clks[DIV6_S]),

	/* MSTP clocks */
	CLKDEV_CON_ID("tlb0", &mstp_clks[HWBLK_TLB]),
	CLKDEV_CON_ID("ic0", &mstp_clks[HWBLK_IC]),
	CLKDEV_CON_ID("oc0", &mstp_clks[HWBLK_OC]),
	CLKDEV_CON_ID("rs0", &mstp_clks[HWBLK_RSMEM]),
	CLKDEV_CON_ID("ilmem0", &mstp_clks[HWBLK_ILMEM]),
	CLKDEV_CON_ID("l2c0", &mstp_clks[HWBLK_L2C]),
	CLKDEV_CON_ID("fpu0", &mstp_clks[HWBLK_FPU]),
	CLKDEV_CON_ID("intc0", &mstp_clks[HWBLK_INTC]),
	CLKDEV_CON_ID("dmac0", &mstp_clks[HWBLK_DMAC0]),
	CLKDEV_CON_ID("sh0", &mstp_clks[HWBLK_SHYWAY]),
	CLKDEV_CON_ID("hudi0", &mstp_clks[HWBLK_HUDI]),
	CLKDEV_CON_ID("ubc0", &mstp_clks[HWBLK_UBC]),
	{
		/* TMU0 */
		.dev_id		= "sh_tmu.0",
		.con_id		= "tmu_fck",
		.clk		= &mstp_clks[HWBLK_TMU0],
	}, {
		/* TMU1 */
		.dev_id		= "sh_tmu.1",
		.con_id		= "tmu_fck",
		.clk		= &mstp_clks[HWBLK_TMU0],
	}, {
		/* TMU2 */
		.dev_id		= "sh_tmu.2",
		.con_id		= "tmu_fck",
		.clk		= &mstp_clks[HWBLK_TMU0],
	}, {
		/* TMU3 */
		.dev_id		= "sh_tmu.3",
		.con_id		= "tmu_fck",
		.clk		= &mstp_clks[HWBLK_TMU1],
	},
	CLKDEV_CON_ID("cmt_fck", &mstp_clks[HWBLK_CMT]),
	CLKDEV_CON_ID("rwdt0", &mstp_clks[HWBLK_RWDT]),
	CLKDEV_CON_ID("dmac1", &mstp_clks[HWBLK_DMAC1]),
	{
		/* TMU4 */
		.dev_id		= "sh_tmu.4",
		.con_id		= "tmu_fck",
		.clk		= &mstp_clks[HWBLK_TMU1],
	}, {
		/* TMU5 */
		.dev_id		= "sh_tmu.5",
		.con_id		= "tmu_fck",
		.clk		= &mstp_clks[HWBLK_TMU1],
	}, {
		/* SCIF0 */
		.dev_id		= "sh-sci.0",
		.con_id		= "sci_fck",
		.clk		= &mstp_clks[HWBLK_SCIF0],
	}, {
		/* SCIF1 */
		.dev_id		= "sh-sci.1",
		.con_id		= "sci_fck",
		.clk		= &mstp_clks[HWBLK_SCIF1],
	}, {
		/* SCIF2 */
		.dev_id		= "sh-sci.2",
		.con_id		= "sci_fck",
		.clk		= &mstp_clks[HWBLK_SCIF2],
	}, {
		/* SCIF3 */
		.dev_id		= "sh-sci.3",
		.con_id		= "sci_fck",
		.clk		= &mstp_clks[HWBLK_SCIF3],
	}, {
		/* SCIF4 */
		.dev_id		= "sh-sci.4",
		.con_id		= "sci_fck",
		.clk		= &mstp_clks[HWBLK_SCIF4],
	}, {
		/* SCIF5 */
		.dev_id		= "sh-sci.5",
		.con_id		= "sci_fck",
		.clk		= &mstp_clks[HWBLK_SCIF5],
	},
	CLKDEV_CON_ID("msiof0", &mstp_clks[HWBLK_MSIOF0]),
	CLKDEV_CON_ID("msiof1", &mstp_clks[HWBLK_MSIOF1]),
	CLKDEV_CON_ID("keysc0", &mstp_clks[HWBLK_KEYSC]),
	CLKDEV_CON_ID("rtc0", &mstp_clks[HWBLK_RTC]),
	CLKDEV_CON_ID("i2c0", &mstp_clks[HWBLK_IIC0]),
	CLKDEV_CON_ID("i2c1", &mstp_clks[HWBLK_IIC1]),
	CLKDEV_CON_ID("mmc0", &mstp_clks[HWBLK_MMC]),
	CLKDEV_CON_ID("eth0", &mstp_clks[HWBLK_ETHER]),
	CLKDEV_CON_ID("atapi0", &mstp_clks[HWBLK_ATAPI]),
	CLKDEV_CON_ID("tpu0", &mstp_clks[HWBLK_TPU]),
	CLKDEV_CON_ID("irda0", &mstp_clks[HWBLK_IRDA]),
	CLKDEV_CON_ID("tsif0", &mstp_clks[HWBLK_TSIF]),
	CLKDEV_CON_ID("usb1", &mstp_clks[HWBLK_USB1]),
	CLKDEV_CON_ID("usb0", &mstp_clks[HWBLK_USB0]),
	CLKDEV_CON_ID("2dg0", &mstp_clks[HWBLK_2DG]),
	CLKDEV_CON_ID("sdhi0", &mstp_clks[HWBLK_SDHI0]),
	CLKDEV_CON_ID("sdhi1", &mstp_clks[HWBLK_SDHI1]),
	CLKDEV_CON_ID("veu1", &mstp_clks[HWBLK_VEU1]),
	CLKDEV_CON_ID("ceu1", &mstp_clks[HWBLK_CEU1]),
	CLKDEV_CON_ID("beu1", &mstp_clks[HWBLK_BEU1]),
	CLKDEV_CON_ID("2ddmac0", &mstp_clks[HWBLK_2DDMAC]),
	CLKDEV_CON_ID("spu0", &mstp_clks[HWBLK_SPU]),
	CLKDEV_CON_ID("jpu0", &mstp_clks[HWBLK_JPU]),
	CLKDEV_CON_ID("vou0", &mstp_clks[HWBLK_VOU]),
	CLKDEV_CON_ID("beu0", &mstp_clks[HWBLK_BEU0]),
	CLKDEV_CON_ID("ceu0", &mstp_clks[HWBLK_CEU0]),
	CLKDEV_CON_ID("veu0", &mstp_clks[HWBLK_VEU0]),
	CLKDEV_CON_ID("vpu0", &mstp_clks[HWBLK_VPU]),
	CLKDEV_CON_ID("lcdc0", &mstp_clks[HWBLK_LCDC]),
};

int __init arch_clk_init(void)
{
	int k, ret = 0;

	/* autodetect extal or fll configuration */
	if (__raw_readl(PLLCR) & 0x1000)
		pll_clk.parent = &fll_clk;
	else
		pll_clk.parent = &extal_clk;

	for (k = 0; !ret && (k < ARRAY_SIZE(main_clks)); k++)
		ret = clk_register(main_clks[k]);

	clkdev_add_table(lookups, ARRAY_SIZE(lookups));

	if (!ret)
		ret = sh_clk_div4_register(div4_clks, DIV4_NR, &div4_table);

	if (!ret)
		ret = sh_clk_div6_register(div6_clks, DIV6_NR);

	if (!ret)
		ret = sh_clk_div6_reparent_register(div6_reparent_clks, DIV6_REPARENT_NR);

	if (!ret)
		ret = sh_hwblk_clk_register(mstp_clks, HWBLK_NR);

	return ret;
}<|MERGE_RESOLUTION|>--- conflicted
+++ resolved
@@ -111,8 +111,6 @@
 	.parent		= &pll_clk,
 };
 
-<<<<<<< HEAD
-=======
 /* External input clock (pin name: FSIMCKA/FSIMCKB ) */
 struct clk sh7724_fsimcka_clk = {
 };
@@ -120,7 +118,6 @@
 struct clk sh7724_fsimckb_clk = {
 };
 
->>>>>>> 5b84ba26
 static struct clk *main_clks[] = {
 	&r_clk,
 	&extal_clk,
