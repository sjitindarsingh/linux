/******************************************************************************
 *
 * This file is provided under a dual BSD/GPLv2 license.  When using or
 * redistributing this file, you may do so under either license.
 *
 * GPL LICENSE SUMMARY
 *
 * Copyright(c) 2007 - 2015 Intel Corporation. All rights reserved.
 * Copyright(c) 2013 - 2015 Intel Mobile Communications GmbH
 * Copyright(c) 2016 - 2017 Intel Deutschland GmbH
 * Copyright(c) 2018 - 2019 Intel Corporation
 *
 * This program is free software; you can redistribute it and/or modify
 * it under the terms of version 2 of the GNU General Public License as
 * published by the Free Software Foundation.
 *
 * This program is distributed in the hope that it will be useful, but
 * WITHOUT ANY WARRANTY; without even the implied warranty of
 * MERCHANTABILITY or FITNESS FOR A PARTICULAR PURPOSE.  See the GNU
 * General Public License for more details.
 *
 * The full GNU General Public License is included in this distribution
 * in the file called COPYING.
 *
 * Contact Information:
 *  Intel Linux Wireless <linuxwifi@intel.com>
 * Intel Corporation, 5200 N.E. Elam Young Parkway, Hillsboro, OR 97124-6497
 *
 * BSD LICENSE
 *
 * Copyright(c) 2005 - 2015 Intel Corporation. All rights reserved.
 * Copyright(c) 2013 - 2015 Intel Mobile Communications GmbH
 * Copyright(c) 2016 - 2017 Intel Deutschland GmbH
 * Copyright(c) 2018 - 2019 Intel Corporation
 * All rights reserved.
 *
 * Redistribution and use in source and binary forms, with or without
 * modification, are permitted provided that the following conditions
 * are met:
 *
 *  * Redistributions of source code must retain the above copyright
 *    notice, this list of conditions and the following disclaimer.
 *  * Redistributions in binary form must reproduce the above copyright
 *    notice, this list of conditions and the following disclaimer in
 *    the documentation and/or other materials provided with the
 *    distribution.
 *  * Neither the name Intel Corporation nor the names of its
 *    contributors may be used to endorse or promote products derived
 *    from this software without specific prior written permission.
 *
 * THIS SOFTWARE IS PROVIDED BY THE COPYRIGHT HOLDERS AND CONTRIBUTORS
 * "AS IS" AND ANY EXPRESS OR IMPLIED WARRANTIES, INCLUDING, BUT NOT
 * LIMITED TO, THE IMPLIED WARRANTIES OF MERCHANTABILITY AND FITNESS FOR
 * A PARTICULAR PURPOSE ARE DISCLAIMED. IN NO EVENT SHALL THE COPYRIGHT
 * OWNER OR CONTRIBUTORS BE LIABLE FOR ANY DIRECT, INDIRECT, INCIDENTAL,
 * SPECIAL, EXEMPLARY, OR CONSEQUENTIAL DAMAGES (INCLUDING, BUT NOT
 * LIMITED TO, PROCUREMENT OF SUBSTITUTE GOODS OR SERVICES; LOSS OF USE,
 * DATA, OR PROFITS; OR BUSINESS INTERRUPTION) HOWEVER CAUSED AND ON ANY
 * THEORY OF LIABILITY, WHETHER IN CONTRACT, STRICT LIABILITY, OR TORT
 * (INCLUDING NEGLIGENCE OR OTHERWISE) ARISING IN ANY WAY OUT OF THE USE
 * OF THIS SOFTWARE, EVEN IF ADVISED OF THE POSSIBILITY OF SUCH DAMAGE.
 *
 *****************************************************************************/
#include <linux/pci.h>
#include <linux/pci-aspm.h>
#include <linux/interrupt.h>
#include <linux/debugfs.h>
#include <linux/sched.h>
#include <linux/bitops.h>
#include <linux/gfp.h>
#include <linux/vmalloc.h>
#include <linux/pm_runtime.h>
#include <linux/module.h>
#include <linux/wait.h>

#include "iwl-drv.h"
#include "iwl-trans.h"
#include "iwl-csr.h"
#include "iwl-prph.h"
#include "iwl-scd.h"
#include "iwl-agn-hw.h"
#include "fw/error-dump.h"
#include "fw/dbg.h"
#include "internal.h"
#include "iwl-fh.h"

/* extended range in FW SRAM */
#define IWL_FW_MEM_EXTENDED_START	0x40000
#define IWL_FW_MEM_EXTENDED_END		0x57FFF

void iwl_trans_pcie_dump_regs(struct iwl_trans *trans)
{
#define PCI_DUMP_SIZE	64
#define PREFIX_LEN	32
	struct iwl_trans_pcie *trans_pcie = IWL_TRANS_GET_PCIE_TRANS(trans);
	struct pci_dev *pdev = trans_pcie->pci_dev;
	u32 i, pos, alloc_size, *ptr, *buf;
	char *prefix;

	if (trans_pcie->pcie_dbg_dumped_once)
		return;

	/* Should be a multiple of 4 */
	BUILD_BUG_ON(PCI_DUMP_SIZE > 4096 || PCI_DUMP_SIZE & 0x3);
	/* Alloc a max size buffer */
	if (PCI_ERR_ROOT_ERR_SRC +  4 > PCI_DUMP_SIZE)
		alloc_size = PCI_ERR_ROOT_ERR_SRC +  4 + PREFIX_LEN;
	else
		alloc_size = PCI_DUMP_SIZE + PREFIX_LEN;
	buf = kmalloc(alloc_size, GFP_ATOMIC);
	if (!buf)
		return;
	prefix = (char *)buf + alloc_size - PREFIX_LEN;

	IWL_ERR(trans, "iwlwifi transaction failed, dumping registers\n");

	/* Print wifi device registers */
	sprintf(prefix, "iwlwifi %s: ", pci_name(pdev));
	IWL_ERR(trans, "iwlwifi device config registers:\n");
	for (i = 0, ptr = buf; i < PCI_DUMP_SIZE; i += 4, ptr++)
		if (pci_read_config_dword(pdev, i, ptr))
			goto err_read;
	print_hex_dump(KERN_ERR, prefix, DUMP_PREFIX_OFFSET, 32, 4, buf, i, 0);

	IWL_ERR(trans, "iwlwifi device memory mapped registers:\n");
	for (i = 0, ptr = buf; i < PCI_DUMP_SIZE; i += 4, ptr++)
		*ptr = iwl_read32(trans, i);
	print_hex_dump(KERN_ERR, prefix, DUMP_PREFIX_OFFSET, 32, 4, buf, i, 0);

	pos = pci_find_ext_capability(pdev, PCI_EXT_CAP_ID_ERR);
	if (pos) {
		IWL_ERR(trans, "iwlwifi device AER capability structure:\n");
		for (i = 0, ptr = buf; i < PCI_ERR_ROOT_COMMAND; i += 4, ptr++)
			if (pci_read_config_dword(pdev, pos + i, ptr))
				goto err_read;
		print_hex_dump(KERN_ERR, prefix, DUMP_PREFIX_OFFSET,
			       32, 4, buf, i, 0);
	}

	/* Print parent device registers next */
	if (!pdev->bus->self)
		goto out;

	pdev = pdev->bus->self;
	sprintf(prefix, "iwlwifi %s: ", pci_name(pdev));

	IWL_ERR(trans, "iwlwifi parent port (%s) config registers:\n",
		pci_name(pdev));
	for (i = 0, ptr = buf; i < PCI_DUMP_SIZE; i += 4, ptr++)
		if (pci_read_config_dword(pdev, i, ptr))
			goto err_read;
	print_hex_dump(KERN_ERR, prefix, DUMP_PREFIX_OFFSET, 32, 4, buf, i, 0);

	/* Print root port AER registers */
	pos = 0;
	pdev = pcie_find_root_port(pdev);
	if (pdev)
		pos = pci_find_ext_capability(pdev, PCI_EXT_CAP_ID_ERR);
	if (pos) {
		IWL_ERR(trans, "iwlwifi root port (%s) AER cap structure:\n",
			pci_name(pdev));
		sprintf(prefix, "iwlwifi %s: ", pci_name(pdev));
		for (i = 0, ptr = buf; i <= PCI_ERR_ROOT_ERR_SRC; i += 4, ptr++)
			if (pci_read_config_dword(pdev, pos + i, ptr))
				goto err_read;
		print_hex_dump(KERN_ERR, prefix, DUMP_PREFIX_OFFSET, 32,
			       4, buf, i, 0);
	}
	goto out;

err_read:
	print_hex_dump(KERN_ERR, prefix, DUMP_PREFIX_OFFSET, 32, 4, buf, i, 0);
	IWL_ERR(trans, "Read failed at 0x%X\n", i);
out:
	trans_pcie->pcie_dbg_dumped_once = 1;
	kfree(buf);
}

static void iwl_trans_pcie_sw_reset(struct iwl_trans *trans)
{
	/* Reset entire device - do controller reset (results in SHRD_HW_RST) */
	iwl_set_bit(trans, trans->cfg->csr->addr_sw_reset,
		    BIT(trans->cfg->csr->flag_sw_reset));
	usleep_range(5000, 6000);
}

static void iwl_pcie_free_fw_monitor(struct iwl_trans *trans)
{
	int i;

	for (i = 0; i < trans->num_blocks; i++) {
		dma_free_coherent(trans->dev, trans->fw_mon[i].size,
				  trans->fw_mon[i].block,
				  trans->fw_mon[i].physical);
		trans->fw_mon[i].block = NULL;
		trans->fw_mon[i].physical = 0;
		trans->fw_mon[i].size = 0;
		trans->num_blocks--;
	}
}

static void iwl_pcie_alloc_fw_monitor_block(struct iwl_trans *trans,
					    u8 max_power, u8 min_power)
{
	void *cpu_addr = NULL;
	dma_addr_t phys = 0;
	u32 size = 0;
	u8 power;

	for (power = max_power; power >= min_power; power--) {
		size = BIT(power);
		cpu_addr = dma_alloc_coherent(trans->dev, size, &phys,
					      GFP_KERNEL | __GFP_NOWARN |
					      __GFP_ZERO | __GFP_COMP);
		if (!cpu_addr)
			continue;

		IWL_INFO(trans,
			 "Allocated 0x%08x bytes for firmware monitor.\n",
			 size);
		break;
	}

	if (WARN_ON_ONCE(!cpu_addr))
		return;

	if (power != max_power)
		IWL_ERR(trans,
			"Sorry - debug buffer is only %luK while you requested %luK\n",
			(unsigned long)BIT(power - 10),
			(unsigned long)BIT(max_power - 10));

	trans->fw_mon[trans->num_blocks].block = cpu_addr;
	trans->fw_mon[trans->num_blocks].physical = phys;
	trans->fw_mon[trans->num_blocks].size = size;
	trans->num_blocks++;
}

void iwl_pcie_alloc_fw_monitor(struct iwl_trans *trans, u8 max_power)
{
	if (!max_power) {
		/* default max_power is maximum */
		max_power = 26;
	} else {
		max_power += 11;
	}

	if (WARN(max_power > 26,
		 "External buffer size for monitor is too big %d, check the FW TLV\n",
		 max_power))
		return;

	/*
	 * This function allocats the default fw monitor.
	 * The optional additional ones will be allocated in runtime
	 */
	if (trans->num_blocks)
		return;

	iwl_pcie_alloc_fw_monitor_block(trans, max_power, 11);
}

static u32 iwl_trans_pcie_read_shr(struct iwl_trans *trans, u32 reg)
{
	iwl_write32(trans, HEEP_CTRL_WRD_PCIEX_CTRL_REG,
		    ((reg & 0x0000ffff) | (2 << 28)));
	return iwl_read32(trans, HEEP_CTRL_WRD_PCIEX_DATA_REG);
}

static void iwl_trans_pcie_write_shr(struct iwl_trans *trans, u32 reg, u32 val)
{
	iwl_write32(trans, HEEP_CTRL_WRD_PCIEX_DATA_REG, val);
	iwl_write32(trans, HEEP_CTRL_WRD_PCIEX_CTRL_REG,
		    ((reg & 0x0000ffff) | (3 << 28)));
}

static void iwl_pcie_set_pwr(struct iwl_trans *trans, bool vaux)
{
	if (trans->cfg->apmg_not_supported)
		return;

	if (vaux && pci_pme_capable(to_pci_dev(trans->dev), PCI_D3cold))
		iwl_set_bits_mask_prph(trans, APMG_PS_CTRL_REG,
				       APMG_PS_CTRL_VAL_PWR_SRC_VAUX,
				       ~APMG_PS_CTRL_MSK_PWR_SRC);
	else
		iwl_set_bits_mask_prph(trans, APMG_PS_CTRL_REG,
				       APMG_PS_CTRL_VAL_PWR_SRC_VMAIN,
				       ~APMG_PS_CTRL_MSK_PWR_SRC);
}

/* PCI registers */
#define PCI_CFG_RETRY_TIMEOUT	0x041

void iwl_pcie_apm_config(struct iwl_trans *trans)
{
	struct iwl_trans_pcie *trans_pcie = IWL_TRANS_GET_PCIE_TRANS(trans);
	u16 lctl;
	u16 cap;

	/*
	 * HW bug W/A for instability in PCIe bus L0S->L1 transition.
	 * Check if BIOS (or OS) enabled L1-ASPM on this device.
	 * If so (likely), disable L0S, so device moves directly L0->L1;
	 *    costs negligible amount of power savings.
	 * If not (unlikely), enable L0S, so there is at least some
	 *    power savings, even without L1.
	 */
	pcie_capability_read_word(trans_pcie->pci_dev, PCI_EXP_LNKCTL, &lctl);
	if (lctl & PCI_EXP_LNKCTL_ASPM_L1)
		iwl_set_bit(trans, CSR_GIO_REG, CSR_GIO_REG_VAL_L0S_ENABLED);
	else
		iwl_clear_bit(trans, CSR_GIO_REG, CSR_GIO_REG_VAL_L0S_ENABLED);
	trans->pm_support = !(lctl & PCI_EXP_LNKCTL_ASPM_L0S);

	pcie_capability_read_word(trans_pcie->pci_dev, PCI_EXP_DEVCTL2, &cap);
	trans->ltr_enabled = cap & PCI_EXP_DEVCTL2_LTR_EN;
	IWL_DEBUG_POWER(trans, "L1 %sabled - LTR %sabled\n",
			(lctl & PCI_EXP_LNKCTL_ASPM_L1) ? "En" : "Dis",
			trans->ltr_enabled ? "En" : "Dis");
}

/*
 * Start up NIC's basic functionality after it has been reset
 * (e.g. after platform boot, or shutdown via iwl_pcie_apm_stop())
 * NOTE:  This does not load uCode nor start the embedded processor
 */
static int iwl_pcie_apm_init(struct iwl_trans *trans)
{
	int ret;

	IWL_DEBUG_INFO(trans, "Init card's basic functions\n");

	/*
	 * Use "set_bit" below rather than "write", to preserve any hardware
	 * bits already set by default after reset.
	 */

	/* Disable L0S exit timer (platform NMI Work/Around) */
	if (trans->cfg->device_family < IWL_DEVICE_FAMILY_8000)
		iwl_set_bit(trans, CSR_GIO_CHICKEN_BITS,
			    CSR_GIO_CHICKEN_BITS_REG_BIT_DIS_L0S_EXIT_TIMER);

	/*
	 * Disable L0s without affecting L1;
	 *  don't wait for ICH L0s (ICH bug W/A)
	 */
	iwl_set_bit(trans, CSR_GIO_CHICKEN_BITS,
		    CSR_GIO_CHICKEN_BITS_REG_BIT_L1A_NO_L0S_RX);

	/* Set FH wait threshold to maximum (HW error during stress W/A) */
	iwl_set_bit(trans, CSR_DBG_HPET_MEM_REG, CSR_DBG_HPET_MEM_REG_VAL);

	/*
	 * Enable HAP INTA (interrupt from management bus) to
	 * wake device's PCI Express link L1a -> L0s
	 */
	iwl_set_bit(trans, CSR_HW_IF_CONFIG_REG,
		    CSR_HW_IF_CONFIG_REG_BIT_HAP_WAKE_L1A);

	iwl_pcie_apm_config(trans);

	/* Configure analog phase-lock-loop before activating to D0A */
	if (trans->cfg->base_params->pll_cfg)
		iwl_set_bit(trans, CSR_ANA_PLL_CFG, CSR50_ANA_PLL_CFG_VAL);

	ret = iwl_finish_nic_init(trans);
	if (ret)
		return ret;

	if (trans->cfg->host_interrupt_operation_mode) {
		/*
		 * This is a bit of an abuse - This is needed for 7260 / 3160
		 * only check host_interrupt_operation_mode even if this is
		 * not related to host_interrupt_operation_mode.
		 *
		 * Enable the oscillator to count wake up time for L1 exit. This
		 * consumes slightly more power (100uA) - but allows to be sure
		 * that we wake up from L1 on time.
		 *
		 * This looks weird: read twice the same register, discard the
		 * value, set a bit, and yet again, read that same register
		 * just to discard the value. But that's the way the hardware
		 * seems to like it.
		 */
		iwl_read_prph(trans, OSC_CLK);
		iwl_read_prph(trans, OSC_CLK);
		iwl_set_bits_prph(trans, OSC_CLK, OSC_CLK_FORCE_CONTROL);
		iwl_read_prph(trans, OSC_CLK);
		iwl_read_prph(trans, OSC_CLK);
	}

	/*
	 * Enable DMA clock and wait for it to stabilize.
	 *
	 * Write to "CLK_EN_REG"; "1" bits enable clocks, while "0"
	 * bits do not disable clocks.  This preserves any hardware
	 * bits already set by default in "CLK_CTRL_REG" after reset.
	 */
	if (!trans->cfg->apmg_not_supported) {
		iwl_write_prph(trans, APMG_CLK_EN_REG,
			       APMG_CLK_VAL_DMA_CLK_RQT);
		udelay(20);

		/* Disable L1-Active */
		iwl_set_bits_prph(trans, APMG_PCIDEV_STT_REG,
				  APMG_PCIDEV_STT_VAL_L1_ACT_DIS);

		/* Clear the interrupt in APMG if the NIC is in RFKILL */
		iwl_write_prph(trans, APMG_RTC_INT_STT_REG,
			       APMG_RTC_INT_STT_RFKILL);
	}

	set_bit(STATUS_DEVICE_ENABLED, &trans->status);

	return 0;
}

/*
 * Enable LP XTAL to avoid HW bug where device may consume much power if
 * FW is not loaded after device reset. LP XTAL is disabled by default
 * after device HW reset. Do it only if XTAL is fed by internal source.
 * Configure device's "persistence" mode to avoid resetting XTAL again when
 * SHRD_HW_RST occurs in S3.
 */
static void iwl_pcie_apm_lp_xtal_enable(struct iwl_trans *trans)
{
	int ret;
	u32 apmg_gp1_reg;
	u32 apmg_xtal_cfg_reg;
	u32 dl_cfg_reg;

	/* Force XTAL ON */
	__iwl_trans_pcie_set_bit(trans, CSR_GP_CNTRL,
				 CSR_GP_CNTRL_REG_FLAG_XTAL_ON);

	iwl_trans_pcie_sw_reset(trans);

	ret = iwl_finish_nic_init(trans);
	if (WARN_ON(ret)) {
		/* Release XTAL ON request */
		__iwl_trans_pcie_clear_bit(trans, CSR_GP_CNTRL,
					   CSR_GP_CNTRL_REG_FLAG_XTAL_ON);
		return;
	}

	/*
	 * Clear "disable persistence" to avoid LP XTAL resetting when
	 * SHRD_HW_RST is applied in S3.
	 */
	iwl_clear_bits_prph(trans, APMG_PCIDEV_STT_REG,
				    APMG_PCIDEV_STT_VAL_PERSIST_DIS);

	/*
	 * Force APMG XTAL to be active to prevent its disabling by HW
	 * caused by APMG idle state.
	 */
	apmg_xtal_cfg_reg = iwl_trans_pcie_read_shr(trans,
						    SHR_APMG_XTAL_CFG_REG);
	iwl_trans_pcie_write_shr(trans, SHR_APMG_XTAL_CFG_REG,
				 apmg_xtal_cfg_reg |
				 SHR_APMG_XTAL_CFG_XTAL_ON_REQ);

	iwl_trans_pcie_sw_reset(trans);

	/* Enable LP XTAL by indirect access through CSR */
	apmg_gp1_reg = iwl_trans_pcie_read_shr(trans, SHR_APMG_GP1_REG);
	iwl_trans_pcie_write_shr(trans, SHR_APMG_GP1_REG, apmg_gp1_reg |
				 SHR_APMG_GP1_WF_XTAL_LP_EN |
				 SHR_APMG_GP1_CHICKEN_BIT_SELECT);

	/* Clear delay line clock power up */
	dl_cfg_reg = iwl_trans_pcie_read_shr(trans, SHR_APMG_DL_CFG_REG);
	iwl_trans_pcie_write_shr(trans, SHR_APMG_DL_CFG_REG, dl_cfg_reg &
				 ~SHR_APMG_DL_CFG_DL_CLOCK_POWER_UP);

	/*
	 * Enable persistence mode to avoid LP XTAL resetting when
	 * SHRD_HW_RST is applied in S3.
	 */
	iwl_set_bit(trans, CSR_HW_IF_CONFIG_REG,
		    CSR_HW_IF_CONFIG_REG_PERSIST_MODE);

	/*
	 * Clear "initialization complete" bit to move adapter from
	 * D0A* (powered-up Active) --> D0U* (Uninitialized) state.
	 */
	iwl_clear_bit(trans, CSR_GP_CNTRL,
		      BIT(trans->cfg->csr->flag_init_done));

	/* Activates XTAL resources monitor */
	__iwl_trans_pcie_set_bit(trans, CSR_MONITOR_CFG_REG,
				 CSR_MONITOR_XTAL_RESOURCES);

	/* Release XTAL ON request */
	__iwl_trans_pcie_clear_bit(trans, CSR_GP_CNTRL,
				   CSR_GP_CNTRL_REG_FLAG_XTAL_ON);
	udelay(10);

	/* Release APMG XTAL */
	iwl_trans_pcie_write_shr(trans, SHR_APMG_XTAL_CFG_REG,
				 apmg_xtal_cfg_reg &
				 ~SHR_APMG_XTAL_CFG_XTAL_ON_REQ);
}

void iwl_pcie_apm_stop_master(struct iwl_trans *trans)
{
	int ret;

	/* stop device's busmaster DMA activity */
	iwl_set_bit(trans, trans->cfg->csr->addr_sw_reset,
		    BIT(trans->cfg->csr->flag_stop_master));

	ret = iwl_poll_bit(trans, trans->cfg->csr->addr_sw_reset,
			   BIT(trans->cfg->csr->flag_master_dis),
			   BIT(trans->cfg->csr->flag_master_dis), 100);
	if (ret < 0)
		IWL_WARN(trans, "Master Disable Timed Out, 100 usec\n");

	IWL_DEBUG_INFO(trans, "stop master\n");
}

static void iwl_pcie_apm_stop(struct iwl_trans *trans, bool op_mode_leave)
{
	IWL_DEBUG_INFO(trans, "Stop card, put in low power state\n");

	if (op_mode_leave) {
		if (!test_bit(STATUS_DEVICE_ENABLED, &trans->status))
			iwl_pcie_apm_init(trans);

		/* inform ME that we are leaving */
		if (trans->cfg->device_family == IWL_DEVICE_FAMILY_7000)
			iwl_set_bits_prph(trans, APMG_PCIDEV_STT_REG,
					  APMG_PCIDEV_STT_VAL_WAKE_ME);
		else if (trans->cfg->device_family >= IWL_DEVICE_FAMILY_8000) {
			iwl_set_bit(trans, CSR_DBG_LINK_PWR_MGMT_REG,
				    CSR_RESET_LINK_PWR_MGMT_DISABLED);
			iwl_set_bit(trans, CSR_HW_IF_CONFIG_REG,
				    CSR_HW_IF_CONFIG_REG_PREPARE |
				    CSR_HW_IF_CONFIG_REG_ENABLE_PME);
			mdelay(1);
			iwl_clear_bit(trans, CSR_DBG_LINK_PWR_MGMT_REG,
				      CSR_RESET_LINK_PWR_MGMT_DISABLED);
		}
		mdelay(5);
	}

	clear_bit(STATUS_DEVICE_ENABLED, &trans->status);

	/* Stop device's DMA activity */
	iwl_pcie_apm_stop_master(trans);

	if (trans->cfg->lp_xtal_workaround) {
		iwl_pcie_apm_lp_xtal_enable(trans);
		return;
	}

	iwl_trans_pcie_sw_reset(trans);

	/*
	 * Clear "initialization complete" bit to move adapter from
	 * D0A* (powered-up Active) --> D0U* (Uninitialized) state.
	 */
	iwl_clear_bit(trans, CSR_GP_CNTRL,
		      BIT(trans->cfg->csr->flag_init_done));
}

static int iwl_pcie_nic_init(struct iwl_trans *trans)
{
	struct iwl_trans_pcie *trans_pcie = IWL_TRANS_GET_PCIE_TRANS(trans);
	int ret;

	/* nic_init */
	spin_lock(&trans_pcie->irq_lock);
	ret = iwl_pcie_apm_init(trans);
	spin_unlock(&trans_pcie->irq_lock);

	if (ret)
		return ret;

	iwl_pcie_set_pwr(trans, false);

	iwl_op_mode_nic_config(trans->op_mode);

	/* Allocate the RX queue, or reset if it is already allocated */
	iwl_pcie_rx_init(trans);

	/* Allocate or reset and init all Tx and Command queues */
	if (iwl_pcie_tx_init(trans))
		return -ENOMEM;

	if (trans->cfg->base_params->shadow_reg_enable) {
		/* enable shadow regs in HW */
		iwl_set_bit(trans, CSR_MAC_SHADOW_REG_CTRL, 0x800FFFFF);
		IWL_DEBUG_INFO(trans, "Enabling shadow registers in device\n");
	}

	return 0;
}

#define HW_READY_TIMEOUT (50)

/* Note: returns poll_bit return value, which is >= 0 if success */
static int iwl_pcie_set_hw_ready(struct iwl_trans *trans)
{
	int ret;

	iwl_set_bit(trans, CSR_HW_IF_CONFIG_REG,
		    CSR_HW_IF_CONFIG_REG_BIT_NIC_READY);

	/* See if we got it */
	ret = iwl_poll_bit(trans, CSR_HW_IF_CONFIG_REG,
			   CSR_HW_IF_CONFIG_REG_BIT_NIC_READY,
			   CSR_HW_IF_CONFIG_REG_BIT_NIC_READY,
			   HW_READY_TIMEOUT);

	if (ret >= 0)
		iwl_set_bit(trans, CSR_MBOX_SET_REG, CSR_MBOX_SET_REG_OS_ALIVE);

	IWL_DEBUG_INFO(trans, "hardware%s ready\n", ret < 0 ? " not" : "");
	return ret;
}

/* Note: returns standard 0/-ERROR code */
int iwl_pcie_prepare_card_hw(struct iwl_trans *trans)
{
	int ret;
	int t = 0;
	int iter;

	IWL_DEBUG_INFO(trans, "iwl_trans_prepare_card_hw enter\n");

	ret = iwl_pcie_set_hw_ready(trans);
	/* If the card is ready, exit 0 */
	if (ret >= 0)
		return 0;

	iwl_set_bit(trans, CSR_DBG_LINK_PWR_MGMT_REG,
		    CSR_RESET_LINK_PWR_MGMT_DISABLED);
	usleep_range(1000, 2000);

	for (iter = 0; iter < 10; iter++) {
		/* If HW is not ready, prepare the conditions to check again */
		iwl_set_bit(trans, CSR_HW_IF_CONFIG_REG,
			    CSR_HW_IF_CONFIG_REG_PREPARE);

		do {
			ret = iwl_pcie_set_hw_ready(trans);
			if (ret >= 0)
				return 0;

			usleep_range(200, 1000);
			t += 200;
		} while (t < 150000);
		msleep(25);
	}

	IWL_ERR(trans, "Couldn't prepare the card\n");

	return ret;
}

/*
 * ucode
 */
static void iwl_pcie_load_firmware_chunk_fh(struct iwl_trans *trans,
					    u32 dst_addr, dma_addr_t phy_addr,
					    u32 byte_cnt)
{
	iwl_write32(trans, FH_TCSR_CHNL_TX_CONFIG_REG(FH_SRVC_CHNL),
		    FH_TCSR_TX_CONFIG_REG_VAL_DMA_CHNL_PAUSE);

	iwl_write32(trans, FH_SRVC_CHNL_SRAM_ADDR_REG(FH_SRVC_CHNL),
		    dst_addr);

	iwl_write32(trans, FH_TFDIB_CTRL0_REG(FH_SRVC_CHNL),
		    phy_addr & FH_MEM_TFDIB_DRAM_ADDR_LSB_MSK);

	iwl_write32(trans, FH_TFDIB_CTRL1_REG(FH_SRVC_CHNL),
		    (iwl_get_dma_hi_addr(phy_addr)
			<< FH_MEM_TFDIB_REG1_ADDR_BITSHIFT) | byte_cnt);

	iwl_write32(trans, FH_TCSR_CHNL_TX_BUF_STS_REG(FH_SRVC_CHNL),
		    BIT(FH_TCSR_CHNL_TX_BUF_STS_REG_POS_TB_NUM) |
		    BIT(FH_TCSR_CHNL_TX_BUF_STS_REG_POS_TB_IDX) |
		    FH_TCSR_CHNL_TX_BUF_STS_REG_VAL_TFDB_VALID);

	iwl_write32(trans, FH_TCSR_CHNL_TX_CONFIG_REG(FH_SRVC_CHNL),
		    FH_TCSR_TX_CONFIG_REG_VAL_DMA_CHNL_ENABLE |
		    FH_TCSR_TX_CONFIG_REG_VAL_DMA_CREDIT_DISABLE |
		    FH_TCSR_TX_CONFIG_REG_VAL_CIRQ_HOST_ENDTFD);
}

static int iwl_pcie_load_firmware_chunk(struct iwl_trans *trans,
					u32 dst_addr, dma_addr_t phy_addr,
					u32 byte_cnt)
{
	struct iwl_trans_pcie *trans_pcie = IWL_TRANS_GET_PCIE_TRANS(trans);
	unsigned long flags;
	int ret;

	trans_pcie->ucode_write_complete = false;

	if (!iwl_trans_grab_nic_access(trans, &flags))
		return -EIO;

	iwl_pcie_load_firmware_chunk_fh(trans, dst_addr, phy_addr,
					byte_cnt);
	iwl_trans_release_nic_access(trans, &flags);

	ret = wait_event_timeout(trans_pcie->ucode_write_waitq,
				 trans_pcie->ucode_write_complete, 5 * HZ);
	if (!ret) {
		IWL_ERR(trans, "Failed to load firmware chunk!\n");
		iwl_trans_pcie_dump_regs(trans);
		return -ETIMEDOUT;
	}

	return 0;
}

static int iwl_pcie_load_section(struct iwl_trans *trans, u8 section_num,
			    const struct fw_desc *section)
{
	u8 *v_addr;
	dma_addr_t p_addr;
	u32 offset, chunk_sz = min_t(u32, FH_MEM_TB_MAX_LENGTH, section->len);
	int ret = 0;

	IWL_DEBUG_FW(trans, "[%d] uCode section being loaded...\n",
		     section_num);

	v_addr = dma_alloc_coherent(trans->dev, chunk_sz, &p_addr,
				    GFP_KERNEL | __GFP_NOWARN);
	if (!v_addr) {
		IWL_DEBUG_INFO(trans, "Falling back to small chunks of DMA\n");
		chunk_sz = PAGE_SIZE;
		v_addr = dma_alloc_coherent(trans->dev, chunk_sz,
					    &p_addr, GFP_KERNEL);
		if (!v_addr)
			return -ENOMEM;
	}

	for (offset = 0; offset < section->len; offset += chunk_sz) {
		u32 copy_size, dst_addr;
		bool extended_addr = false;

		copy_size = min_t(u32, chunk_sz, section->len - offset);
		dst_addr = section->offset + offset;

		if (dst_addr >= IWL_FW_MEM_EXTENDED_START &&
		    dst_addr <= IWL_FW_MEM_EXTENDED_END)
			extended_addr = true;

		if (extended_addr)
			iwl_set_bits_prph(trans, LMPM_CHICK,
					  LMPM_CHICK_EXTENDED_ADDR_SPACE);

		memcpy(v_addr, (u8 *)section->data + offset, copy_size);
		ret = iwl_pcie_load_firmware_chunk(trans, dst_addr, p_addr,
						   copy_size);

		if (extended_addr)
			iwl_clear_bits_prph(trans, LMPM_CHICK,
					    LMPM_CHICK_EXTENDED_ADDR_SPACE);

		if (ret) {
			IWL_ERR(trans,
				"Could not load the [%d] uCode section\n",
				section_num);
			break;
		}
	}

	dma_free_coherent(trans->dev, chunk_sz, v_addr, p_addr);
	return ret;
}

static int iwl_pcie_load_cpu_sections_8000(struct iwl_trans *trans,
					   const struct fw_img *image,
					   int cpu,
					   int *first_ucode_section)
{
	int shift_param;
	int i, ret = 0, sec_num = 0x1;
	u32 val, last_read_idx = 0;

	if (cpu == 1) {
		shift_param = 0;
		*first_ucode_section = 0;
	} else {
		shift_param = 16;
		(*first_ucode_section)++;
	}

	for (i = *first_ucode_section; i < image->num_sec; i++) {
		last_read_idx = i;

		/*
		 * CPU1_CPU2_SEPARATOR_SECTION delimiter - separate between
		 * CPU1 to CPU2.
		 * PAGING_SEPARATOR_SECTION delimiter - separate between
		 * CPU2 non paged to CPU2 paging sec.
		 */
		if (!image->sec[i].data ||
		    image->sec[i].offset == CPU1_CPU2_SEPARATOR_SECTION ||
		    image->sec[i].offset == PAGING_SEPARATOR_SECTION) {
			IWL_DEBUG_FW(trans,
				     "Break since Data not valid or Empty section, sec = %d\n",
				     i);
			break;
		}

		ret = iwl_pcie_load_section(trans, i, &image->sec[i]);
		if (ret)
			return ret;

		/* Notify ucode of loaded section number and status */
		val = iwl_read_direct32(trans, FH_UCODE_LOAD_STATUS);
		val = val | (sec_num << shift_param);
		iwl_write_direct32(trans, FH_UCODE_LOAD_STATUS, val);

		sec_num = (sec_num << 1) | 0x1;
	}

	*first_ucode_section = last_read_idx;

	iwl_enable_interrupts(trans);

	if (trans->cfg->use_tfh) {
		if (cpu == 1)
			iwl_write_prph(trans, UREG_UCODE_LOAD_STATUS,
				       0xFFFF);
		else
			iwl_write_prph(trans, UREG_UCODE_LOAD_STATUS,
				       0xFFFFFFFF);
	} else {
		if (cpu == 1)
			iwl_write_direct32(trans, FH_UCODE_LOAD_STATUS,
					   0xFFFF);
		else
			iwl_write_direct32(trans, FH_UCODE_LOAD_STATUS,
					   0xFFFFFFFF);
	}

	return 0;
}

static int iwl_pcie_load_cpu_sections(struct iwl_trans *trans,
				      const struct fw_img *image,
				      int cpu,
				      int *first_ucode_section)
{
	int i, ret = 0;
	u32 last_read_idx = 0;

	if (cpu == 1)
		*first_ucode_section = 0;
	else
		(*first_ucode_section)++;

	for (i = *first_ucode_section; i < image->num_sec; i++) {
		last_read_idx = i;

		/*
		 * CPU1_CPU2_SEPARATOR_SECTION delimiter - separate between
		 * CPU1 to CPU2.
		 * PAGING_SEPARATOR_SECTION delimiter - separate between
		 * CPU2 non paged to CPU2 paging sec.
		 */
		if (!image->sec[i].data ||
		    image->sec[i].offset == CPU1_CPU2_SEPARATOR_SECTION ||
		    image->sec[i].offset == PAGING_SEPARATOR_SECTION) {
			IWL_DEBUG_FW(trans,
				     "Break since Data not valid or Empty section, sec = %d\n",
				     i);
			break;
		}

		ret = iwl_pcie_load_section(trans, i, &image->sec[i]);
		if (ret)
			return ret;
	}

	*first_ucode_section = last_read_idx;

	return 0;
}

void iwl_pcie_apply_destination(struct iwl_trans *trans)
{
	const struct iwl_fw_dbg_dest_tlv_v1 *dest = trans->dbg_dest_tlv;
	int i;

	if (trans->ini_valid) {
		if (!trans->num_blocks)
			return;

<<<<<<< HEAD
=======
		IWL_DEBUG_FW(trans,
			     "WRT: applying DRAM buffer[0] destination\n");
>>>>>>> 0ecfebd2
		iwl_write_umac_prph(trans, MON_BUFF_BASE_ADDR_VER2,
				    trans->fw_mon[0].physical >>
				    MON_BUFF_SHIFT_VER2);
		iwl_write_umac_prph(trans, MON_BUFF_END_ADDR_VER2,
				    (trans->fw_mon[0].physical +
				     trans->fw_mon[0].size - 256) >>
				    MON_BUFF_SHIFT_VER2);
		return;
	}

	IWL_INFO(trans, "Applying debug destination %s\n",
		 get_fw_dbg_mode_string(dest->monitor_mode));

	if (dest->monitor_mode == EXTERNAL_MODE)
		iwl_pcie_alloc_fw_monitor(trans, dest->size_power);
	else
		IWL_WARN(trans, "PCI should have external buffer debug\n");

	for (i = 0; i < trans->dbg_n_dest_reg; i++) {
		u32 addr = le32_to_cpu(dest->reg_ops[i].addr);
		u32 val = le32_to_cpu(dest->reg_ops[i].val);

		switch (dest->reg_ops[i].op) {
		case CSR_ASSIGN:
			iwl_write32(trans, addr, val);
			break;
		case CSR_SETBIT:
			iwl_set_bit(trans, addr, BIT(val));
			break;
		case CSR_CLEARBIT:
			iwl_clear_bit(trans, addr, BIT(val));
			break;
		case PRPH_ASSIGN:
			iwl_write_prph(trans, addr, val);
			break;
		case PRPH_SETBIT:
			iwl_set_bits_prph(trans, addr, BIT(val));
			break;
		case PRPH_CLEARBIT:
			iwl_clear_bits_prph(trans, addr, BIT(val));
			break;
		case PRPH_BLOCKBIT:
			if (iwl_read_prph(trans, addr) & BIT(val)) {
				IWL_ERR(trans,
					"BIT(%u) in address 0x%x is 1, stopping FW configuration\n",
					val, addr);
				goto monitor;
			}
			break;
		default:
			IWL_ERR(trans, "FW debug - unknown OP %d\n",
				dest->reg_ops[i].op);
			break;
		}
	}

monitor:
	if (dest->monitor_mode == EXTERNAL_MODE && trans->fw_mon[0].size) {
		iwl_write_prph(trans, le32_to_cpu(dest->base_reg),
			       trans->fw_mon[0].physical >> dest->base_shift);
		if (trans->cfg->device_family >= IWL_DEVICE_FAMILY_8000)
			iwl_write_prph(trans, le32_to_cpu(dest->end_reg),
				       (trans->fw_mon[0].physical +
					trans->fw_mon[0].size - 256) >>
						dest->end_shift);
		else
			iwl_write_prph(trans, le32_to_cpu(dest->end_reg),
				       (trans->fw_mon[0].physical +
					trans->fw_mon[0].size) >>
						dest->end_shift);
	}
}

static int iwl_pcie_load_given_ucode(struct iwl_trans *trans,
				const struct fw_img *image)
{
	int ret = 0;
	int first_ucode_section;

	IWL_DEBUG_FW(trans, "working with %s CPU\n",
		     image->is_dual_cpus ? "Dual" : "Single");

	/* load to FW the binary non secured sections of CPU1 */
	ret = iwl_pcie_load_cpu_sections(trans, image, 1, &first_ucode_section);
	if (ret)
		return ret;

	if (image->is_dual_cpus) {
		/* set CPU2 header address */
		iwl_write_prph(trans,
			       LMPM_SECURE_UCODE_LOAD_CPU2_HDR_ADDR,
			       LMPM_SECURE_CPU2_HDR_MEM_SPACE);

		/* load to FW the binary sections of CPU2 */
		ret = iwl_pcie_load_cpu_sections(trans, image, 2,
						 &first_ucode_section);
		if (ret)
			return ret;
	}

	/* supported for 7000 only for the moment */
	if (iwlwifi_mod_params.fw_monitor &&
	    trans->cfg->device_family == IWL_DEVICE_FAMILY_7000) {
		iwl_pcie_alloc_fw_monitor(trans, 0);

		if (trans->fw_mon[0].size) {
			iwl_write_prph(trans, MON_BUFF_BASE_ADDR,
				       trans->fw_mon[0].physical >> 4);
			iwl_write_prph(trans, MON_BUFF_END_ADDR,
				       (trans->fw_mon[0].physical +
					trans->fw_mon[0].size) >> 4);
		}
	} else if (iwl_pcie_dbg_on(trans)) {
		iwl_pcie_apply_destination(trans);
	}

	iwl_enable_interrupts(trans);

	/* release CPU reset */
	iwl_write32(trans, CSR_RESET, 0);

	return 0;
}

static int iwl_pcie_load_given_ucode_8000(struct iwl_trans *trans,
					  const struct fw_img *image)
{
	int ret = 0;
	int first_ucode_section;

	IWL_DEBUG_FW(trans, "working with %s CPU\n",
		     image->is_dual_cpus ? "Dual" : "Single");

	if (iwl_pcie_dbg_on(trans))
		iwl_pcie_apply_destination(trans);

	IWL_DEBUG_POWER(trans, "Original WFPM value = 0x%08X\n",
			iwl_read_prph(trans, WFPM_GP2));

	/*
	 * Set default value. On resume reading the values that were
	 * zeored can provide debug data on the resume flow.
	 * This is for debugging only and has no functional impact.
	 */
	iwl_write_prph(trans, WFPM_GP2, 0x01010101);

	/* configure the ucode to be ready to get the secured image */
	/* release CPU reset */
	iwl_write_prph(trans, RELEASE_CPU_RESET, RELEASE_CPU_RESET_BIT);

	/* load to FW the binary Secured sections of CPU1 */
	ret = iwl_pcie_load_cpu_sections_8000(trans, image, 1,
					      &first_ucode_section);
	if (ret)
		return ret;

	/* load to FW the binary sections of CPU2 */
	return iwl_pcie_load_cpu_sections_8000(trans, image, 2,
					       &first_ucode_section);
}

bool iwl_pcie_check_hw_rf_kill(struct iwl_trans *trans)
{
	struct iwl_trans_pcie *trans_pcie =  IWL_TRANS_GET_PCIE_TRANS(trans);
	bool hw_rfkill = iwl_is_rfkill_set(trans);
	bool prev = test_bit(STATUS_RFKILL_OPMODE, &trans->status);
	bool report;

	if (hw_rfkill) {
		set_bit(STATUS_RFKILL_HW, &trans->status);
		set_bit(STATUS_RFKILL_OPMODE, &trans->status);
	} else {
		clear_bit(STATUS_RFKILL_HW, &trans->status);
		if (trans_pcie->opmode_down)
			clear_bit(STATUS_RFKILL_OPMODE, &trans->status);
	}

	report = test_bit(STATUS_RFKILL_OPMODE, &trans->status);

	if (prev != report)
		iwl_trans_pcie_rf_kill(trans, report);

	return hw_rfkill;
}

struct iwl_causes_list {
	u32 cause_num;
	u32 mask_reg;
	u8 addr;
};

static struct iwl_causes_list causes_list[] = {
	{MSIX_FH_INT_CAUSES_D2S_CH0_NUM,	CSR_MSIX_FH_INT_MASK_AD, 0},
	{MSIX_FH_INT_CAUSES_D2S_CH1_NUM,	CSR_MSIX_FH_INT_MASK_AD, 0x1},
	{MSIX_FH_INT_CAUSES_S2D,		CSR_MSIX_FH_INT_MASK_AD, 0x3},
	{MSIX_FH_INT_CAUSES_FH_ERR,		CSR_MSIX_FH_INT_MASK_AD, 0x5},
	{MSIX_HW_INT_CAUSES_REG_ALIVE,		CSR_MSIX_HW_INT_MASK_AD, 0x10},
	{MSIX_HW_INT_CAUSES_REG_WAKEUP,		CSR_MSIX_HW_INT_MASK_AD, 0x11},
	{MSIX_HW_INT_CAUSES_REG_IML,            CSR_MSIX_HW_INT_MASK_AD, 0x12},
	{MSIX_HW_INT_CAUSES_REG_CT_KILL,	CSR_MSIX_HW_INT_MASK_AD, 0x16},
	{MSIX_HW_INT_CAUSES_REG_RF_KILL,	CSR_MSIX_HW_INT_MASK_AD, 0x17},
	{MSIX_HW_INT_CAUSES_REG_PERIODIC,	CSR_MSIX_HW_INT_MASK_AD, 0x18},
	{MSIX_HW_INT_CAUSES_REG_SW_ERR,		CSR_MSIX_HW_INT_MASK_AD, 0x29},
	{MSIX_HW_INT_CAUSES_REG_SCD,		CSR_MSIX_HW_INT_MASK_AD, 0x2A},
	{MSIX_HW_INT_CAUSES_REG_FH_TX,		CSR_MSIX_HW_INT_MASK_AD, 0x2B},
	{MSIX_HW_INT_CAUSES_REG_HW_ERR,		CSR_MSIX_HW_INT_MASK_AD, 0x2D},
	{MSIX_HW_INT_CAUSES_REG_HAP,		CSR_MSIX_HW_INT_MASK_AD, 0x2E},
};

static struct iwl_causes_list causes_list_v2[] = {
	{MSIX_FH_INT_CAUSES_D2S_CH0_NUM,	CSR_MSIX_FH_INT_MASK_AD, 0},
	{MSIX_FH_INT_CAUSES_D2S_CH1_NUM,	CSR_MSIX_FH_INT_MASK_AD, 0x1},
	{MSIX_FH_INT_CAUSES_S2D,		CSR_MSIX_FH_INT_MASK_AD, 0x3},
	{MSIX_FH_INT_CAUSES_FH_ERR,		CSR_MSIX_FH_INT_MASK_AD, 0x5},
	{MSIX_HW_INT_CAUSES_REG_ALIVE,		CSR_MSIX_HW_INT_MASK_AD, 0x10},
	{MSIX_HW_INT_CAUSES_REG_IPC,		CSR_MSIX_HW_INT_MASK_AD, 0x11},
	{MSIX_HW_INT_CAUSES_REG_SW_ERR_V2,	CSR_MSIX_HW_INT_MASK_AD, 0x15},
	{MSIX_HW_INT_CAUSES_REG_CT_KILL,	CSR_MSIX_HW_INT_MASK_AD, 0x16},
	{MSIX_HW_INT_CAUSES_REG_RF_KILL,	CSR_MSIX_HW_INT_MASK_AD, 0x17},
	{MSIX_HW_INT_CAUSES_REG_PERIODIC,	CSR_MSIX_HW_INT_MASK_AD, 0x18},
	{MSIX_HW_INT_CAUSES_REG_SCD,		CSR_MSIX_HW_INT_MASK_AD, 0x2A},
	{MSIX_HW_INT_CAUSES_REG_FH_TX,		CSR_MSIX_HW_INT_MASK_AD, 0x2B},
	{MSIX_HW_INT_CAUSES_REG_HW_ERR,		CSR_MSIX_HW_INT_MASK_AD, 0x2D},
	{MSIX_HW_INT_CAUSES_REG_HAP,		CSR_MSIX_HW_INT_MASK_AD, 0x2E},
};

static void iwl_pcie_map_non_rx_causes(struct iwl_trans *trans)
{
	struct iwl_trans_pcie *trans_pcie =  IWL_TRANS_GET_PCIE_TRANS(trans);
	int val = trans_pcie->def_irq | MSIX_NON_AUTO_CLEAR_CAUSE;
	int i, arr_size =
		(trans->cfg->device_family != IWL_DEVICE_FAMILY_22560) ?
		ARRAY_SIZE(causes_list) : ARRAY_SIZE(causes_list_v2);

	/*
	 * Access all non RX causes and map them to the default irq.
	 * In case we are missing at least one interrupt vector,
	 * the first interrupt vector will serve non-RX and FBQ causes.
	 */
	for (i = 0; i < arr_size; i++) {
		struct iwl_causes_list *causes =
			(trans->cfg->device_family != IWL_DEVICE_FAMILY_22560) ?
			causes_list : causes_list_v2;

		iwl_write8(trans, CSR_MSIX_IVAR(causes[i].addr), val);
		iwl_clear_bit(trans, causes[i].mask_reg,
			      causes[i].cause_num);
	}
}

static void iwl_pcie_map_rx_causes(struct iwl_trans *trans)
{
	struct iwl_trans_pcie *trans_pcie = IWL_TRANS_GET_PCIE_TRANS(trans);
	u32 offset =
		trans_pcie->shared_vec_mask & IWL_SHARED_IRQ_FIRST_RSS ? 1 : 0;
	u32 val, idx;

	/*
	 * The first RX queue - fallback queue, which is designated for
	 * management frame, command responses etc, is always mapped to the
	 * first interrupt vector. The other RX queues are mapped to
	 * the other (N - 2) interrupt vectors.
	 */
	val = BIT(MSIX_FH_INT_CAUSES_Q(0));
	for (idx = 1; idx < trans->num_rx_queues; idx++) {
		iwl_write8(trans, CSR_MSIX_RX_IVAR(idx),
			   MSIX_FH_INT_CAUSES_Q(idx - offset));
		val |= BIT(MSIX_FH_INT_CAUSES_Q(idx));
	}
	iwl_write32(trans, CSR_MSIX_FH_INT_MASK_AD, ~val);

	val = MSIX_FH_INT_CAUSES_Q(0);
	if (trans_pcie->shared_vec_mask & IWL_SHARED_IRQ_NON_RX)
		val |= MSIX_NON_AUTO_CLEAR_CAUSE;
	iwl_write8(trans, CSR_MSIX_RX_IVAR(0), val);

	if (trans_pcie->shared_vec_mask & IWL_SHARED_IRQ_FIRST_RSS)
		iwl_write8(trans, CSR_MSIX_RX_IVAR(1), val);
}

void iwl_pcie_conf_msix_hw(struct iwl_trans_pcie *trans_pcie)
{
	struct iwl_trans *trans = trans_pcie->trans;

	if (!trans_pcie->msix_enabled) {
		if (trans->cfg->mq_rx_supported &&
		    test_bit(STATUS_DEVICE_ENABLED, &trans->status))
			iwl_write_umac_prph(trans, UREG_CHICK,
					    UREG_CHICK_MSI_ENABLE);
		return;
	}
	/*
	 * The IVAR table needs to be configured again after reset,
	 * but if the device is disabled, we can't write to
	 * prph.
	 */
	if (test_bit(STATUS_DEVICE_ENABLED, &trans->status))
		iwl_write_umac_prph(trans, UREG_CHICK, UREG_CHICK_MSIX_ENABLE);

	/*
	 * Each cause from the causes list above and the RX causes is
	 * represented as a byte in the IVAR table. The first nibble
	 * represents the bound interrupt vector of the cause, the second
	 * represents no auto clear for this cause. This will be set if its
	 * interrupt vector is bound to serve other causes.
	 */
	iwl_pcie_map_rx_causes(trans);

	iwl_pcie_map_non_rx_causes(trans);
}

static void iwl_pcie_init_msix(struct iwl_trans_pcie *trans_pcie)
{
	struct iwl_trans *trans = trans_pcie->trans;

	iwl_pcie_conf_msix_hw(trans_pcie);

	if (!trans_pcie->msix_enabled)
		return;

	trans_pcie->fh_init_mask = ~iwl_read32(trans, CSR_MSIX_FH_INT_MASK_AD);
	trans_pcie->fh_mask = trans_pcie->fh_init_mask;
	trans_pcie->hw_init_mask = ~iwl_read32(trans, CSR_MSIX_HW_INT_MASK_AD);
	trans_pcie->hw_mask = trans_pcie->hw_init_mask;
}

static void _iwl_trans_pcie_stop_device(struct iwl_trans *trans, bool low_power)
{
	struct iwl_trans_pcie *trans_pcie = IWL_TRANS_GET_PCIE_TRANS(trans);

	lockdep_assert_held(&trans_pcie->mutex);

	if (trans_pcie->is_down)
		return;

	trans_pcie->is_down = true;

	/* Stop dbgc before stopping device */
	_iwl_fw_dbg_stop_recording(trans, NULL);

	/* tell the device to stop sending interrupts */
	iwl_disable_interrupts(trans);

	/* device going down, Stop using ICT table */
	iwl_pcie_disable_ict(trans);

	/*
	 * If a HW restart happens during firmware loading,
	 * then the firmware loading might call this function
	 * and later it might be called again due to the
	 * restart. So don't process again if the device is
	 * already dead.
	 */
	if (test_and_clear_bit(STATUS_DEVICE_ENABLED, &trans->status)) {
		IWL_DEBUG_INFO(trans,
			       "DEVICE_ENABLED bit was set and is now cleared\n");
		iwl_pcie_tx_stop(trans);
		iwl_pcie_rx_stop(trans);

		/* Power-down device's busmaster DMA clocks */
		if (!trans->cfg->apmg_not_supported) {
			iwl_write_prph(trans, APMG_CLK_DIS_REG,
				       APMG_CLK_VAL_DMA_CLK_RQT);
			udelay(5);
		}
	}

	/* Make sure (redundant) we've released our request to stay awake */
	iwl_clear_bit(trans, CSR_GP_CNTRL,
		      BIT(trans->cfg->csr->flag_mac_access_req));

	/* Stop the device, and put it in low power state */
	iwl_pcie_apm_stop(trans, false);

	iwl_trans_pcie_sw_reset(trans);

	/*
	 * Upon stop, the IVAR table gets erased, so msi-x won't
	 * work. This causes a bug in RF-KILL flows, since the interrupt
	 * that enables radio won't fire on the correct irq, and the
	 * driver won't be able to handle the interrupt.
	 * Configure the IVAR table again after reset.
	 */
	iwl_pcie_conf_msix_hw(trans_pcie);

	/*
	 * Upon stop, the APM issues an interrupt if HW RF kill is set.
	 * This is a bug in certain verions of the hardware.
	 * Certain devices also keep sending HW RF kill interrupt all
	 * the time, unless the interrupt is ACKed even if the interrupt
	 * should be masked. Re-ACK all the interrupts here.
	 */
	iwl_disable_interrupts(trans);

	/* clear all status bits */
	clear_bit(STATUS_SYNC_HCMD_ACTIVE, &trans->status);
	clear_bit(STATUS_INT_ENABLED, &trans->status);
	clear_bit(STATUS_TPOWER_PMI, &trans->status);

	/*
	 * Even if we stop the HW, we still want the RF kill
	 * interrupt
	 */
	iwl_enable_rfkill_int(trans);

	/* re-take ownership to prevent other users from stealing the device */
	iwl_pcie_prepare_card_hw(trans);
}

void iwl_pcie_synchronize_irqs(struct iwl_trans *trans)
{
	struct iwl_trans_pcie *trans_pcie = IWL_TRANS_GET_PCIE_TRANS(trans);

	if (trans_pcie->msix_enabled) {
		int i;

		for (i = 0; i < trans_pcie->alloc_vecs; i++)
			synchronize_irq(trans_pcie->msix_entries[i].vector);
	} else {
		synchronize_irq(trans_pcie->pci_dev->irq);
	}
}

static int iwl_trans_pcie_start_fw(struct iwl_trans *trans,
				   const struct fw_img *fw, bool run_in_rfkill)
{
	struct iwl_trans_pcie *trans_pcie = IWL_TRANS_GET_PCIE_TRANS(trans);
	bool hw_rfkill;
	int ret;

	/* This may fail if AMT took ownership of the device */
	if (iwl_pcie_prepare_card_hw(trans)) {
		IWL_WARN(trans, "Exit HW not ready\n");
		ret = -EIO;
		goto out;
	}

	iwl_enable_rfkill_int(trans);

	iwl_write32(trans, CSR_INT, 0xFFFFFFFF);

	/*
	 * We enabled the RF-Kill interrupt and the handler may very
	 * well be running. Disable the interrupts to make sure no other
	 * interrupt can be fired.
	 */
	iwl_disable_interrupts(trans);

	/* Make sure it finished running */
	iwl_pcie_synchronize_irqs(trans);

	mutex_lock(&trans_pcie->mutex);

	/* If platform's RF_KILL switch is NOT set to KILL */
	hw_rfkill = iwl_pcie_check_hw_rf_kill(trans);
	if (hw_rfkill && !run_in_rfkill) {
		ret = -ERFKILL;
		goto out;
	}

	/* Someone called stop_device, don't try to start_fw */
	if (trans_pcie->is_down) {
		IWL_WARN(trans,
			 "Can't start_fw since the HW hasn't been started\n");
		ret = -EIO;
		goto out;
	}

	/* make sure rfkill handshake bits are cleared */
	iwl_write32(trans, CSR_UCODE_DRV_GP1_CLR, CSR_UCODE_SW_BIT_RFKILL);
	iwl_write32(trans, CSR_UCODE_DRV_GP1_CLR,
		    CSR_UCODE_DRV_GP1_BIT_CMD_BLOCKED);

	/* clear (again), then enable host interrupts */
	iwl_write32(trans, CSR_INT, 0xFFFFFFFF);

	ret = iwl_pcie_nic_init(trans);
	if (ret) {
		IWL_ERR(trans, "Unable to init nic\n");
		goto out;
	}

	/*
	 * Now, we load the firmware and don't want to be interrupted, even
	 * by the RF-Kill interrupt (hence mask all the interrupt besides the
	 * FH_TX interrupt which is needed to load the firmware). If the
	 * RF-Kill switch is toggled, we will find out after having loaded
	 * the firmware and return the proper value to the caller.
	 */
	iwl_enable_fw_load_int(trans);

	/* really make sure rfkill handshake bits are cleared */
	iwl_write32(trans, CSR_UCODE_DRV_GP1_CLR, CSR_UCODE_SW_BIT_RFKILL);
	iwl_write32(trans, CSR_UCODE_DRV_GP1_CLR, CSR_UCODE_SW_BIT_RFKILL);

	/* Load the given image to the HW */
	if (trans->cfg->device_family >= IWL_DEVICE_FAMILY_8000)
		ret = iwl_pcie_load_given_ucode_8000(trans, fw);
	else
		ret = iwl_pcie_load_given_ucode(trans, fw);

	/* re-check RF-Kill state since we may have missed the interrupt */
	hw_rfkill = iwl_pcie_check_hw_rf_kill(trans);
	if (hw_rfkill && !run_in_rfkill)
		ret = -ERFKILL;

out:
	mutex_unlock(&trans_pcie->mutex);
	return ret;
}

static void iwl_trans_pcie_fw_alive(struct iwl_trans *trans, u32 scd_addr)
{
	iwl_pcie_reset_ict(trans);
	iwl_pcie_tx_start(trans, scd_addr);
}

void iwl_trans_pcie_handle_stop_rfkill(struct iwl_trans *trans,
				       bool was_in_rfkill)
{
	bool hw_rfkill;

	/*
	 * Check again since the RF kill state may have changed while
	 * all the interrupts were disabled, in this case we couldn't
	 * receive the RF kill interrupt and update the state in the
	 * op_mode.
	 * Don't call the op_mode if the rkfill state hasn't changed.
	 * This allows the op_mode to call stop_device from the rfkill
	 * notification without endless recursion. Under very rare
	 * circumstances, we might have a small recursion if the rfkill
	 * state changed exactly now while we were called from stop_device.
	 * This is very unlikely but can happen and is supported.
	 */
	hw_rfkill = iwl_is_rfkill_set(trans);
	if (hw_rfkill) {
		set_bit(STATUS_RFKILL_HW, &trans->status);
		set_bit(STATUS_RFKILL_OPMODE, &trans->status);
	} else {
		clear_bit(STATUS_RFKILL_HW, &trans->status);
		clear_bit(STATUS_RFKILL_OPMODE, &trans->status);
	}
	if (hw_rfkill != was_in_rfkill)
		iwl_trans_pcie_rf_kill(trans, hw_rfkill);
}

static void iwl_trans_pcie_stop_device(struct iwl_trans *trans, bool low_power)
{
	struct iwl_trans_pcie *trans_pcie = IWL_TRANS_GET_PCIE_TRANS(trans);
	bool was_in_rfkill;

	mutex_lock(&trans_pcie->mutex);
	trans_pcie->opmode_down = true;
	was_in_rfkill = test_bit(STATUS_RFKILL_OPMODE, &trans->status);
	_iwl_trans_pcie_stop_device(trans, low_power);
	iwl_trans_pcie_handle_stop_rfkill(trans, was_in_rfkill);
	mutex_unlock(&trans_pcie->mutex);
}

void iwl_trans_pcie_rf_kill(struct iwl_trans *trans, bool state)
{
	struct iwl_trans_pcie __maybe_unused *trans_pcie =
		IWL_TRANS_GET_PCIE_TRANS(trans);

	lockdep_assert_held(&trans_pcie->mutex);

	IWL_WARN(trans, "reporting RF_KILL (radio %s)\n",
		 state ? "disabled" : "enabled");
	if (iwl_op_mode_hw_rf_kill(trans->op_mode, state)) {
		if (trans->cfg->gen2)
			_iwl_trans_pcie_gen2_stop_device(trans, true);
		else
			_iwl_trans_pcie_stop_device(trans, true);
	}
}

static void iwl_trans_pcie_d3_suspend(struct iwl_trans *trans, bool test,
				      bool reset)
{
	if (!reset) {
		/* Enable persistence mode to avoid reset */
		iwl_set_bit(trans, CSR_HW_IF_CONFIG_REG,
			    CSR_HW_IF_CONFIG_REG_PERSIST_MODE);
	}

	iwl_disable_interrupts(trans);

	/*
	 * in testing mode, the host stays awake and the
	 * hardware won't be reset (not even partially)
	 */
	if (test)
		return;

	iwl_pcie_disable_ict(trans);

	iwl_pcie_synchronize_irqs(trans);

	iwl_clear_bit(trans, CSR_GP_CNTRL,
		      BIT(trans->cfg->csr->flag_mac_access_req));
	iwl_clear_bit(trans, CSR_GP_CNTRL,
		      BIT(trans->cfg->csr->flag_init_done));

	if (reset) {
		/*
		 * reset TX queues -- some of their registers reset during S3
		 * so if we don't reset everything here the D3 image would try
		 * to execute some invalid memory upon resume
		 */
		iwl_trans_pcie_tx_reset(trans);
	}

	iwl_pcie_set_pwr(trans, true);
}

static int iwl_trans_pcie_d3_resume(struct iwl_trans *trans,
				    enum iwl_d3_status *status,
				    bool test,  bool reset)
{
	struct iwl_trans_pcie *trans_pcie =  IWL_TRANS_GET_PCIE_TRANS(trans);
	u32 val;
	int ret;

	if (test) {
		iwl_enable_interrupts(trans);
		*status = IWL_D3_STATUS_ALIVE;
		return 0;
	}

	iwl_set_bit(trans, CSR_GP_CNTRL,
		    BIT(trans->cfg->csr->flag_mac_access_req));

	ret = iwl_finish_nic_init(trans);
	if (ret)
		return ret;

	/*
	 * Reconfigure IVAR table in case of MSIX or reset ict table in
	 * MSI mode since HW reset erased it.
	 * Also enables interrupts - none will happen as
	 * the device doesn't know we're waking it up, only when
	 * the opmode actually tells it after this call.
	 */
	iwl_pcie_conf_msix_hw(trans_pcie);
	if (!trans_pcie->msix_enabled)
		iwl_pcie_reset_ict(trans);
	iwl_enable_interrupts(trans);

	iwl_pcie_set_pwr(trans, false);

	if (!reset) {
		iwl_clear_bit(trans, CSR_GP_CNTRL,
			      BIT(trans->cfg->csr->flag_mac_access_req));
	} else {
		iwl_trans_pcie_tx_reset(trans);

		ret = iwl_pcie_rx_init(trans);
		if (ret) {
			IWL_ERR(trans,
				"Failed to resume the device (RX reset)\n");
			return ret;
		}
	}

	IWL_DEBUG_POWER(trans, "WFPM value upon resume = 0x%08X\n",
			iwl_read_umac_prph(trans, WFPM_GP2));

	val = iwl_read32(trans, CSR_RESET);
	if (val & CSR_RESET_REG_FLAG_NEVO_RESET)
		*status = IWL_D3_STATUS_RESET;
	else
		*status = IWL_D3_STATUS_ALIVE;

	return 0;
}

static void iwl_pcie_set_interrupt_capa(struct pci_dev *pdev,
					struct iwl_trans *trans)
{
	struct iwl_trans_pcie *trans_pcie = IWL_TRANS_GET_PCIE_TRANS(trans);
	int max_irqs, num_irqs, i, ret;
	u16 pci_cmd;

	if (!trans->cfg->mq_rx_supported)
		goto enable_msi;

	max_irqs = min_t(u32, num_online_cpus() + 2, IWL_MAX_RX_HW_QUEUES);
	for (i = 0; i < max_irqs; i++)
		trans_pcie->msix_entries[i].entry = i;

	num_irqs = pci_enable_msix_range(pdev, trans_pcie->msix_entries,
					 MSIX_MIN_INTERRUPT_VECTORS,
					 max_irqs);
	if (num_irqs < 0) {
		IWL_DEBUG_INFO(trans,
			       "Failed to enable msi-x mode (ret %d). Moving to msi mode.\n",
			       num_irqs);
		goto enable_msi;
	}
	trans_pcie->def_irq = (num_irqs == max_irqs) ? num_irqs - 1 : 0;

	IWL_DEBUG_INFO(trans,
		       "MSI-X enabled. %d interrupt vectors were allocated\n",
		       num_irqs);

	/*
	 * In case the OS provides fewer interrupts than requested, different
	 * causes will share the same interrupt vector as follows:
	 * One interrupt less: non rx causes shared with FBQ.
	 * Two interrupts less: non rx causes shared with FBQ and RSS.
	 * More than two interrupts: we will use fewer RSS queues.
	 */
	if (num_irqs <= max_irqs - 2) {
		trans_pcie->trans->num_rx_queues = num_irqs + 1;
		trans_pcie->shared_vec_mask = IWL_SHARED_IRQ_NON_RX |
			IWL_SHARED_IRQ_FIRST_RSS;
	} else if (num_irqs == max_irqs - 1) {
		trans_pcie->trans->num_rx_queues = num_irqs;
		trans_pcie->shared_vec_mask = IWL_SHARED_IRQ_NON_RX;
	} else {
		trans_pcie->trans->num_rx_queues = num_irqs - 1;
	}
	WARN_ON(trans_pcie->trans->num_rx_queues > IWL_MAX_RX_HW_QUEUES);

	trans_pcie->alloc_vecs = num_irqs;
	trans_pcie->msix_enabled = true;
	return;

enable_msi:
	ret = pci_enable_msi(pdev);
	if (ret) {
		dev_err(&pdev->dev, "pci_enable_msi failed - %d\n", ret);
		/* enable rfkill interrupt: hw bug w/a */
		pci_read_config_word(pdev, PCI_COMMAND, &pci_cmd);
		if (pci_cmd & PCI_COMMAND_INTX_DISABLE) {
			pci_cmd &= ~PCI_COMMAND_INTX_DISABLE;
			pci_write_config_word(pdev, PCI_COMMAND, pci_cmd);
		}
	}
}

static void iwl_pcie_irq_set_affinity(struct iwl_trans *trans)
{
	int iter_rx_q, i, ret, cpu, offset;
	struct iwl_trans_pcie *trans_pcie = IWL_TRANS_GET_PCIE_TRANS(trans);

	i = trans_pcie->shared_vec_mask & IWL_SHARED_IRQ_FIRST_RSS ? 0 : 1;
	iter_rx_q = trans_pcie->trans->num_rx_queues - 1 + i;
	offset = 1 + i;
	for (; i < iter_rx_q ; i++) {
		/*
		 * Get the cpu prior to the place to search
		 * (i.e. return will be > i - 1).
		 */
		cpu = cpumask_next(i - offset, cpu_online_mask);
		cpumask_set_cpu(cpu, &trans_pcie->affinity_mask[i]);
		ret = irq_set_affinity_hint(trans_pcie->msix_entries[i].vector,
					    &trans_pcie->affinity_mask[i]);
		if (ret)
			IWL_ERR(trans_pcie->trans,
				"Failed to set affinity mask for IRQ %d\n",
				i);
	}
}

static int iwl_pcie_init_msix_handler(struct pci_dev *pdev,
				      struct iwl_trans_pcie *trans_pcie)
{
	int i;

	for (i = 0; i < trans_pcie->alloc_vecs; i++) {
		int ret;
		struct msix_entry *msix_entry;
		const char *qname = queue_name(&pdev->dev, trans_pcie, i);

		if (!qname)
			return -ENOMEM;

		msix_entry = &trans_pcie->msix_entries[i];
		ret = devm_request_threaded_irq(&pdev->dev,
						msix_entry->vector,
						iwl_pcie_msix_isr,
						(i == trans_pcie->def_irq) ?
						iwl_pcie_irq_msix_handler :
						iwl_pcie_irq_rx_msix_handler,
						IRQF_SHARED,
						qname,
						msix_entry);
		if (ret) {
			IWL_ERR(trans_pcie->trans,
				"Error allocating IRQ %d\n", i);

			return ret;
		}
	}
	iwl_pcie_irq_set_affinity(trans_pcie->trans);

	return 0;
}

static int iwl_trans_pcie_clear_persistence_bit(struct iwl_trans *trans)
{
	u32 hpm, wprot;

	switch (trans->cfg->device_family) {
	case IWL_DEVICE_FAMILY_9000:
		wprot = PREG_PRPH_WPROT_9000;
		break;
	case IWL_DEVICE_FAMILY_22000:
		wprot = PREG_PRPH_WPROT_22000;
		break;
	default:
		return 0;
	}

	hpm = iwl_read_umac_prph_no_grab(trans, HPM_DEBUG);
	if (hpm != 0xa5a5a5a0 && (hpm & PERSISTENCE_BIT)) {
		u32 wprot_val = iwl_read_umac_prph_no_grab(trans, wprot);

		if (wprot_val & PREG_WFPM_ACCESS) {
			IWL_ERR(trans,
				"Error, can not clear persistence bit\n");
			return -EPERM;
		}
		iwl_write_umac_prph_no_grab(trans, HPM_DEBUG,
					    hpm & ~PERSISTENCE_BIT);
	}

	return 0;
}

static int _iwl_trans_pcie_start_hw(struct iwl_trans *trans, bool low_power)
{
	struct iwl_trans_pcie *trans_pcie = IWL_TRANS_GET_PCIE_TRANS(trans);
	u32 hpm;
	int err;

	lockdep_assert_held(&trans_pcie->mutex);

	err = iwl_pcie_prepare_card_hw(trans);
	if (err) {
		IWL_ERR(trans, "Error while preparing HW: %d\n", err);
		return err;
	}

<<<<<<< HEAD
	hpm = iwl_read_umac_prph_no_grab(trans, HPM_DEBUG);
	if (hpm != 0xa5a5a5a0 && (hpm & PERSISTENCE_BIT)) {
		int wfpm_val = iwl_read_umac_prph_no_grab(trans,
							  PREG_PRPH_WPROT_0);

		if (wfpm_val & PREG_WFPM_ACCESS) {
			IWL_ERR(trans,
				"Error, can not clear persistence bit\n");
			return -EPERM;
		}
		iwl_write_umac_prph_no_grab(trans, HPM_DEBUG,
					    hpm & ~PERSISTENCE_BIT);
	}
=======
	err = iwl_trans_pcie_clear_persistence_bit(trans);
	if (err)
		return err;
>>>>>>> 0ecfebd2

	iwl_trans_pcie_sw_reset(trans);

	err = iwl_pcie_apm_init(trans);
	if (err)
		return err;

	iwl_pcie_init_msix(trans_pcie);

	/* From now on, the op_mode will be kept updated about RF kill state */
	iwl_enable_rfkill_int(trans);

	trans_pcie->opmode_down = false;

	/* Set is_down to false here so that...*/
	trans_pcie->is_down = false;

	/* ...rfkill can call stop_device and set it false if needed */
	iwl_pcie_check_hw_rf_kill(trans);

	/* Make sure we sync here, because we'll need full access later */
	if (low_power)
		pm_runtime_resume(trans->dev);

	return 0;
}

static int iwl_trans_pcie_start_hw(struct iwl_trans *trans, bool low_power)
{
	struct iwl_trans_pcie *trans_pcie = IWL_TRANS_GET_PCIE_TRANS(trans);
	int ret;

	mutex_lock(&trans_pcie->mutex);
	ret = _iwl_trans_pcie_start_hw(trans, low_power);
	mutex_unlock(&trans_pcie->mutex);

	return ret;
}

static void iwl_trans_pcie_op_mode_leave(struct iwl_trans *trans)
{
	struct iwl_trans_pcie *trans_pcie = IWL_TRANS_GET_PCIE_TRANS(trans);

	mutex_lock(&trans_pcie->mutex);

	/* disable interrupts - don't enable HW RF kill interrupt */
	iwl_disable_interrupts(trans);

	iwl_pcie_apm_stop(trans, true);

	iwl_disable_interrupts(trans);

	iwl_pcie_disable_ict(trans);

	mutex_unlock(&trans_pcie->mutex);

	iwl_pcie_synchronize_irqs(trans);
}

static void iwl_trans_pcie_write8(struct iwl_trans *trans, u32 ofs, u8 val)
{
	writeb(val, IWL_TRANS_GET_PCIE_TRANS(trans)->hw_base + ofs);
}

static void iwl_trans_pcie_write32(struct iwl_trans *trans, u32 ofs, u32 val)
{
	writel(val, IWL_TRANS_GET_PCIE_TRANS(trans)->hw_base + ofs);
}

static u32 iwl_trans_pcie_read32(struct iwl_trans *trans, u32 ofs)
{
	return readl(IWL_TRANS_GET_PCIE_TRANS(trans)->hw_base + ofs);
}

static u32 iwl_trans_pcie_prph_msk(struct iwl_trans *trans)
{
	if (trans->cfg->device_family >= IWL_DEVICE_FAMILY_22560)
		return 0x00FFFFFF;
	else
		return 0x000FFFFF;
}

static u32 iwl_trans_pcie_read_prph(struct iwl_trans *trans, u32 reg)
{
	u32 mask = iwl_trans_pcie_prph_msk(trans);

	iwl_trans_pcie_write32(trans, HBUS_TARG_PRPH_RADDR,
			       ((reg & mask) | (3 << 24)));
	return iwl_trans_pcie_read32(trans, HBUS_TARG_PRPH_RDAT);
}

static void iwl_trans_pcie_write_prph(struct iwl_trans *trans, u32 addr,
				      u32 val)
{
	u32 mask = iwl_trans_pcie_prph_msk(trans);

	iwl_trans_pcie_write32(trans, HBUS_TARG_PRPH_WADDR,
			       ((addr & mask) | (3 << 24)));
	iwl_trans_pcie_write32(trans, HBUS_TARG_PRPH_WDAT, val);
}

static void iwl_trans_pcie_configure(struct iwl_trans *trans,
				     const struct iwl_trans_config *trans_cfg)
{
	struct iwl_trans_pcie *trans_pcie = IWL_TRANS_GET_PCIE_TRANS(trans);

	trans_pcie->cmd_queue = trans_cfg->cmd_queue;
	trans_pcie->cmd_fifo = trans_cfg->cmd_fifo;
	trans_pcie->cmd_q_wdg_timeout = trans_cfg->cmd_q_wdg_timeout;
	if (WARN_ON(trans_cfg->n_no_reclaim_cmds > MAX_NO_RECLAIM_CMDS))
		trans_pcie->n_no_reclaim_cmds = 0;
	else
		trans_pcie->n_no_reclaim_cmds = trans_cfg->n_no_reclaim_cmds;
	if (trans_pcie->n_no_reclaim_cmds)
		memcpy(trans_pcie->no_reclaim_cmds, trans_cfg->no_reclaim_cmds,
		       trans_pcie->n_no_reclaim_cmds * sizeof(u8));

	trans_pcie->rx_buf_size = trans_cfg->rx_buf_size;
	trans_pcie->rx_page_order =
		iwl_trans_get_rb_size_order(trans_pcie->rx_buf_size);

	trans_pcie->bc_table_dword = trans_cfg->bc_table_dword;
	trans_pcie->scd_set_active = trans_cfg->scd_set_active;
	trans_pcie->sw_csum_tx = trans_cfg->sw_csum_tx;

	trans_pcie->page_offs = trans_cfg->cb_data_offs;
	trans_pcie->dev_cmd_offs = trans_cfg->cb_data_offs + sizeof(void *);

	trans->command_groups = trans_cfg->command_groups;
	trans->command_groups_size = trans_cfg->command_groups_size;

	/* Initialize NAPI here - it should be before registering to mac80211
	 * in the opmode but after the HW struct is allocated.
	 * As this function may be called again in some corner cases don't
	 * do anything if NAPI was already initialized.
	 */
	if (trans_pcie->napi_dev.reg_state != NETREG_DUMMY)
		init_dummy_netdev(&trans_pcie->napi_dev);
}

void iwl_trans_pcie_free(struct iwl_trans *trans)
{
	struct iwl_trans_pcie *trans_pcie = IWL_TRANS_GET_PCIE_TRANS(trans);
	int i;

	iwl_pcie_synchronize_irqs(trans);

	if (trans->cfg->gen2)
		iwl_pcie_gen2_tx_free(trans);
	else
		iwl_pcie_tx_free(trans);
	iwl_pcie_rx_free(trans);

	if (trans_pcie->rba.alloc_wq) {
		destroy_workqueue(trans_pcie->rba.alloc_wq);
		trans_pcie->rba.alloc_wq = NULL;
	}

	if (trans_pcie->msix_enabled) {
		for (i = 0; i < trans_pcie->alloc_vecs; i++) {
			irq_set_affinity_hint(
				trans_pcie->msix_entries[i].vector,
				NULL);
		}

		trans_pcie->msix_enabled = false;
	} else {
		iwl_pcie_free_ict(trans);
	}

	iwl_pcie_free_fw_monitor(trans);

	for_each_possible_cpu(i) {
		struct iwl_tso_hdr_page *p =
			per_cpu_ptr(trans_pcie->tso_hdr_page, i);

		if (p->page)
			__free_page(p->page);
	}

	free_percpu(trans_pcie->tso_hdr_page);
	mutex_destroy(&trans_pcie->mutex);
	iwl_trans_free(trans);
}

static void iwl_trans_pcie_set_pmi(struct iwl_trans *trans, bool state)
{
	if (state)
		set_bit(STATUS_TPOWER_PMI, &trans->status);
	else
		clear_bit(STATUS_TPOWER_PMI, &trans->status);
}

struct iwl_trans_pcie_removal {
	struct pci_dev *pdev;
	struct work_struct work;
};

static void iwl_trans_pcie_removal_wk(struct work_struct *wk)
{
	struct iwl_trans_pcie_removal *removal =
		container_of(wk, struct iwl_trans_pcie_removal, work);
	struct pci_dev *pdev = removal->pdev;
	static char *prop[] = {"EVENT=INACCESSIBLE", NULL};

	dev_err(&pdev->dev, "Device gone - attempting removal\n");
	kobject_uevent_env(&pdev->dev.kobj, KOBJ_CHANGE, prop);
	pci_lock_rescan_remove();
	pci_dev_put(pdev);
	pci_stop_and_remove_bus_device(pdev);
	pci_unlock_rescan_remove();

	kfree(removal);
	module_put(THIS_MODULE);
}

static bool iwl_trans_pcie_grab_nic_access(struct iwl_trans *trans,
					   unsigned long *flags)
{
	int ret;
	struct iwl_trans_pcie *trans_pcie = IWL_TRANS_GET_PCIE_TRANS(trans);

	spin_lock_irqsave(&trans_pcie->reg_lock, *flags);

	if (trans_pcie->cmd_hold_nic_awake)
		goto out;

	/* this bit wakes up the NIC */
	__iwl_trans_pcie_set_bit(trans, CSR_GP_CNTRL,
				 BIT(trans->cfg->csr->flag_mac_access_req));
	if (trans->cfg->device_family >= IWL_DEVICE_FAMILY_8000)
		udelay(2);

	/*
	 * These bits say the device is running, and should keep running for
	 * at least a short while (at least as long as MAC_ACCESS_REQ stays 1),
	 * but they do not indicate that embedded SRAM is restored yet;
	 * HW with volatile SRAM must save/restore contents to/from
	 * host DRAM when sleeping/waking for power-saving.
	 * Each direction takes approximately 1/4 millisecond; with this
	 * overhead, it's a good idea to grab and hold MAC_ACCESS_REQUEST if a
	 * series of register accesses are expected (e.g. reading Event Log),
	 * to keep device from sleeping.
	 *
	 * CSR_UCODE_DRV_GP1 register bit MAC_SLEEP == 0 indicates that
	 * SRAM is okay/restored.  We don't check that here because this call
	 * is just for hardware register access; but GP1 MAC_SLEEP
	 * check is a good idea before accessing the SRAM of HW with
	 * volatile SRAM (e.g. reading Event Log).
	 *
	 * 5000 series and later (including 1000 series) have non-volatile SRAM,
	 * and do not save/restore SRAM when power cycling.
	 */
	ret = iwl_poll_bit(trans, CSR_GP_CNTRL,
			   BIT(trans->cfg->csr->flag_val_mac_access_en),
			   (BIT(trans->cfg->csr->flag_mac_clock_ready) |
			    CSR_GP_CNTRL_REG_FLAG_GOING_TO_SLEEP), 15000);
	if (unlikely(ret < 0)) {
		u32 cntrl = iwl_read32(trans, CSR_GP_CNTRL);

		WARN_ONCE(1,
			  "Timeout waiting for hardware access (CSR_GP_CNTRL 0x%08x)\n",
			  cntrl);

		iwl_trans_pcie_dump_regs(trans);

		if (iwlwifi_mod_params.remove_when_gone && cntrl == ~0U) {
			struct iwl_trans_pcie_removal *removal;

			if (test_bit(STATUS_TRANS_DEAD, &trans->status))
				goto err;

			IWL_ERR(trans, "Device gone - scheduling removal!\n");

			/*
			 * get a module reference to avoid doing this
			 * while unloading anyway and to avoid
			 * scheduling a work with code that's being
			 * removed.
			 */
			if (!try_module_get(THIS_MODULE)) {
				IWL_ERR(trans,
					"Module is being unloaded - abort\n");
				goto err;
			}

			removal = kzalloc(sizeof(*removal), GFP_ATOMIC);
			if (!removal) {
				module_put(THIS_MODULE);
				goto err;
			}
			/*
			 * we don't need to clear this flag, because
			 * the trans will be freed and reallocated.
			*/
			set_bit(STATUS_TRANS_DEAD, &trans->status);

			removal->pdev = to_pci_dev(trans->dev);
			INIT_WORK(&removal->work, iwl_trans_pcie_removal_wk);
			pci_dev_get(removal->pdev);
			schedule_work(&removal->work);
		} else {
			iwl_write32(trans, CSR_RESET,
				    CSR_RESET_REG_FLAG_FORCE_NMI);
		}

err:
		spin_unlock_irqrestore(&trans_pcie->reg_lock, *flags);
		return false;
	}

out:
	/*
	 * Fool sparse by faking we release the lock - sparse will
	 * track nic_access anyway.
	 */
	__release(&trans_pcie->reg_lock);
	return true;
}

static void iwl_trans_pcie_release_nic_access(struct iwl_trans *trans,
					      unsigned long *flags)
{
	struct iwl_trans_pcie *trans_pcie = IWL_TRANS_GET_PCIE_TRANS(trans);

	lockdep_assert_held(&trans_pcie->reg_lock);

	/*
	 * Fool sparse by faking we acquiring the lock - sparse will
	 * track nic_access anyway.
	 */
	__acquire(&trans_pcie->reg_lock);

	if (trans_pcie->cmd_hold_nic_awake)
		goto out;

	__iwl_trans_pcie_clear_bit(trans, CSR_GP_CNTRL,
				   BIT(trans->cfg->csr->flag_mac_access_req));
	/*
	 * Above we read the CSR_GP_CNTRL register, which will flush
	 * any previous writes, but we need the write that clears the
	 * MAC_ACCESS_REQ bit to be performed before any other writes
	 * scheduled on different CPUs (after we drop reg_lock).
	 */
out:
	spin_unlock_irqrestore(&trans_pcie->reg_lock, *flags);
}

static int iwl_trans_pcie_read_mem(struct iwl_trans *trans, u32 addr,
				   void *buf, int dwords)
{
	unsigned long flags;
	int offs, ret = 0;
	u32 *vals = buf;

	if (iwl_trans_grab_nic_access(trans, &flags)) {
		iwl_write32(trans, HBUS_TARG_MEM_RADDR, addr);
		for (offs = 0; offs < dwords; offs++)
			vals[offs] = iwl_read32(trans, HBUS_TARG_MEM_RDAT);
		iwl_trans_release_nic_access(trans, &flags);
	} else {
		ret = -EBUSY;
	}
	return ret;
}

static int iwl_trans_pcie_write_mem(struct iwl_trans *trans, u32 addr,
				    const void *buf, int dwords)
{
	unsigned long flags;
	int offs, ret = 0;
	const u32 *vals = buf;

	if (iwl_trans_grab_nic_access(trans, &flags)) {
		iwl_write32(trans, HBUS_TARG_MEM_WADDR, addr);
		for (offs = 0; offs < dwords; offs++)
			iwl_write32(trans, HBUS_TARG_MEM_WDAT,
				    vals ? vals[offs] : 0);
		iwl_trans_release_nic_access(trans, &flags);
	} else {
		ret = -EBUSY;
	}
	return ret;
}

static void iwl_trans_pcie_freeze_txq_timer(struct iwl_trans *trans,
					    unsigned long txqs,
					    bool freeze)
{
	struct iwl_trans_pcie *trans_pcie = IWL_TRANS_GET_PCIE_TRANS(trans);
	int queue;

	for_each_set_bit(queue, &txqs, BITS_PER_LONG) {
		struct iwl_txq *txq = trans_pcie->txq[queue];
		unsigned long now;

		spin_lock_bh(&txq->lock);

		now = jiffies;

		if (txq->frozen == freeze)
			goto next_queue;

		IWL_DEBUG_TX_QUEUES(trans, "%s TXQ %d\n",
				    freeze ? "Freezing" : "Waking", queue);

		txq->frozen = freeze;

		if (txq->read_ptr == txq->write_ptr)
			goto next_queue;

		if (freeze) {
			if (unlikely(time_after(now,
						txq->stuck_timer.expires))) {
				/*
				 * The timer should have fired, maybe it is
				 * spinning right now on the lock.
				 */
				goto next_queue;
			}
			/* remember how long until the timer fires */
			txq->frozen_expiry_remainder =
				txq->stuck_timer.expires - now;
			del_timer(&txq->stuck_timer);
			goto next_queue;
		}

		/*
		 * Wake a non-empty queue -> arm timer with the
		 * remainder before it froze
		 */
		mod_timer(&txq->stuck_timer,
			  now + txq->frozen_expiry_remainder);

next_queue:
		spin_unlock_bh(&txq->lock);
	}
}

static void iwl_trans_pcie_block_txq_ptrs(struct iwl_trans *trans, bool block)
{
	struct iwl_trans_pcie *trans_pcie = IWL_TRANS_GET_PCIE_TRANS(trans);
	int i;

	for (i = 0; i < trans->cfg->base_params->num_of_queues; i++) {
		struct iwl_txq *txq = trans_pcie->txq[i];

		if (i == trans_pcie->cmd_queue)
			continue;

		spin_lock_bh(&txq->lock);

		if (!block && !(WARN_ON_ONCE(!txq->block))) {
			txq->block--;
			if (!txq->block) {
				iwl_write32(trans, HBUS_TARG_WRPTR,
					    txq->write_ptr | (i << 8));
			}
		} else if (block) {
			txq->block++;
		}

		spin_unlock_bh(&txq->lock);
	}
}

#define IWL_FLUSH_WAIT_MS	2000

void iwl_trans_pcie_log_scd_error(struct iwl_trans *trans, struct iwl_txq *txq)
{
	u32 txq_id = txq->id;
	u32 status;
	bool active;
	u8 fifo;

	if (trans->cfg->use_tfh) {
		IWL_ERR(trans, "Queue %d is stuck %d %d\n", txq_id,
			txq->read_ptr, txq->write_ptr);
		/* TODO: access new SCD registers and dump them */
		return;
	}

	status = iwl_read_prph(trans, SCD_QUEUE_STATUS_BITS(txq_id));
	fifo = (status >> SCD_QUEUE_STTS_REG_POS_TXF) & 0x7;
	active = !!(status & BIT(SCD_QUEUE_STTS_REG_POS_ACTIVE));

	IWL_ERR(trans,
		"Queue %d is %sactive on fifo %d and stuck for %u ms. SW [%d, %d] HW [%d, %d] FH TRB=0x0%x\n",
		txq_id, active ? "" : "in", fifo,
		jiffies_to_msecs(txq->wd_timeout),
		txq->read_ptr, txq->write_ptr,
		iwl_read_prph(trans, SCD_QUEUE_RDPTR(txq_id)) &
			(trans->cfg->base_params->max_tfd_queue_size - 1),
		iwl_read_prph(trans, SCD_QUEUE_WRPTR(txq_id)) &
			(trans->cfg->base_params->max_tfd_queue_size - 1),
		iwl_read_direct32(trans, FH_TX_TRB_REG(fifo)));
}

static int iwl_trans_pcie_rxq_dma_data(struct iwl_trans *trans, int queue,
				       struct iwl_trans_rxq_dma_data *data)
{
	struct iwl_trans_pcie *trans_pcie = IWL_TRANS_GET_PCIE_TRANS(trans);

	if (queue >= trans->num_rx_queues || !trans_pcie->rxq)
		return -EINVAL;

	data->fr_bd_cb = trans_pcie->rxq[queue].bd_dma;
	data->urbd_stts_wrptr = trans_pcie->rxq[queue].rb_stts_dma;
	data->ur_bd_cb = trans_pcie->rxq[queue].used_bd_dma;
	data->fr_bd_wid = 0;

	return 0;
}

static int iwl_trans_pcie_wait_txq_empty(struct iwl_trans *trans, int txq_idx)
{
	struct iwl_trans_pcie *trans_pcie = IWL_TRANS_GET_PCIE_TRANS(trans);
	struct iwl_txq *txq;
	unsigned long now = jiffies;
	bool overflow_tx;
	u8 wr_ptr;

	/* Make sure the NIC is still alive in the bus */
	if (test_bit(STATUS_TRANS_DEAD, &trans->status))
		return -ENODEV;

	if (!test_bit(txq_idx, trans_pcie->queue_used))
		return -EINVAL;

	IWL_DEBUG_TX_QUEUES(trans, "Emptying queue %d...\n", txq_idx);
	txq = trans_pcie->txq[txq_idx];

	spin_lock_bh(&txq->lock);
	overflow_tx = txq->overflow_tx ||
		      !skb_queue_empty(&txq->overflow_q);
	spin_unlock_bh(&txq->lock);

	wr_ptr = READ_ONCE(txq->write_ptr);

	while ((txq->read_ptr != READ_ONCE(txq->write_ptr) ||
		overflow_tx) &&
	       !time_after(jiffies,
			   now + msecs_to_jiffies(IWL_FLUSH_WAIT_MS))) {
		u8 write_ptr = READ_ONCE(txq->write_ptr);

		/*
		 * If write pointer moved during the wait, warn only
		 * if the TX came from op mode. In case TX came from
		 * trans layer (overflow TX) don't warn.
		 */
		if (WARN_ONCE(wr_ptr != write_ptr && !overflow_tx,
			      "WR pointer moved while flushing %d -> %d\n",
			      wr_ptr, write_ptr))
			return -ETIMEDOUT;
		wr_ptr = write_ptr;

		usleep_range(1000, 2000);

		spin_lock_bh(&txq->lock);
		overflow_tx = txq->overflow_tx ||
			      !skb_queue_empty(&txq->overflow_q);
		spin_unlock_bh(&txq->lock);
	}

	if (txq->read_ptr != txq->write_ptr) {
		IWL_ERR(trans,
			"fail to flush all tx fifo queues Q %d\n", txq_idx);
		iwl_trans_pcie_log_scd_error(trans, txq);
		return -ETIMEDOUT;
	}

	IWL_DEBUG_TX_QUEUES(trans, "Queue %d is now empty.\n", txq_idx);

	return 0;
}

static int iwl_trans_pcie_wait_txqs_empty(struct iwl_trans *trans, u32 txq_bm)
{
	struct iwl_trans_pcie *trans_pcie = IWL_TRANS_GET_PCIE_TRANS(trans);
	int cnt;
	int ret = 0;

	/* waiting for all the tx frames complete might take a while */
	for (cnt = 0; cnt < trans->cfg->base_params->num_of_queues; cnt++) {

		if (cnt == trans_pcie->cmd_queue)
			continue;
		if (!test_bit(cnt, trans_pcie->queue_used))
			continue;
		if (!(BIT(cnt) & txq_bm))
			continue;

		ret = iwl_trans_pcie_wait_txq_empty(trans, cnt);
		if (ret)
			break;
	}

	return ret;
}

static void iwl_trans_pcie_set_bits_mask(struct iwl_trans *trans, u32 reg,
					 u32 mask, u32 value)
{
	struct iwl_trans_pcie *trans_pcie = IWL_TRANS_GET_PCIE_TRANS(trans);
	unsigned long flags;

	spin_lock_irqsave(&trans_pcie->reg_lock, flags);
	__iwl_trans_pcie_set_bits_mask(trans, reg, mask, value);
	spin_unlock_irqrestore(&trans_pcie->reg_lock, flags);
}

static void iwl_trans_pcie_ref(struct iwl_trans *trans)
{
	struct iwl_trans_pcie *trans_pcie = IWL_TRANS_GET_PCIE_TRANS(trans);

	if (iwlwifi_mod_params.d0i3_disable)
		return;

	pm_runtime_get(&trans_pcie->pci_dev->dev);

#ifdef CONFIG_PM
	IWL_DEBUG_RPM(trans, "runtime usage count: %d\n",
		      atomic_read(&trans_pcie->pci_dev->dev.power.usage_count));
#endif /* CONFIG_PM */
}

static void iwl_trans_pcie_unref(struct iwl_trans *trans)
{
	struct iwl_trans_pcie *trans_pcie = IWL_TRANS_GET_PCIE_TRANS(trans);

	if (iwlwifi_mod_params.d0i3_disable)
		return;

	pm_runtime_mark_last_busy(&trans_pcie->pci_dev->dev);
	pm_runtime_put_autosuspend(&trans_pcie->pci_dev->dev);

#ifdef CONFIG_PM
	IWL_DEBUG_RPM(trans, "runtime usage count: %d\n",
		      atomic_read(&trans_pcie->pci_dev->dev.power.usage_count));
#endif /* CONFIG_PM */
}

static const char *get_csr_string(int cmd)
{
#define IWL_CMD(x) case x: return #x
	switch (cmd) {
	IWL_CMD(CSR_HW_IF_CONFIG_REG);
	IWL_CMD(CSR_INT_COALESCING);
	IWL_CMD(CSR_INT);
	IWL_CMD(CSR_INT_MASK);
	IWL_CMD(CSR_FH_INT_STATUS);
	IWL_CMD(CSR_GPIO_IN);
	IWL_CMD(CSR_RESET);
	IWL_CMD(CSR_GP_CNTRL);
	IWL_CMD(CSR_HW_REV);
	IWL_CMD(CSR_EEPROM_REG);
	IWL_CMD(CSR_EEPROM_GP);
	IWL_CMD(CSR_OTP_GP_REG);
	IWL_CMD(CSR_GIO_REG);
	IWL_CMD(CSR_GP_UCODE_REG);
	IWL_CMD(CSR_GP_DRIVER_REG);
	IWL_CMD(CSR_UCODE_DRV_GP1);
	IWL_CMD(CSR_UCODE_DRV_GP2);
	IWL_CMD(CSR_LED_REG);
	IWL_CMD(CSR_DRAM_INT_TBL_REG);
	IWL_CMD(CSR_GIO_CHICKEN_BITS);
	IWL_CMD(CSR_ANA_PLL_CFG);
	IWL_CMD(CSR_HW_REV_WA_REG);
	IWL_CMD(CSR_MONITOR_STATUS_REG);
	IWL_CMD(CSR_DBG_HPET_MEM_REG);
	default:
		return "UNKNOWN";
	}
#undef IWL_CMD
}

void iwl_pcie_dump_csr(struct iwl_trans *trans)
{
	int i;
	static const u32 csr_tbl[] = {
		CSR_HW_IF_CONFIG_REG,
		CSR_INT_COALESCING,
		CSR_INT,
		CSR_INT_MASK,
		CSR_FH_INT_STATUS,
		CSR_GPIO_IN,
		CSR_RESET,
		CSR_GP_CNTRL,
		CSR_HW_REV,
		CSR_EEPROM_REG,
		CSR_EEPROM_GP,
		CSR_OTP_GP_REG,
		CSR_GIO_REG,
		CSR_GP_UCODE_REG,
		CSR_GP_DRIVER_REG,
		CSR_UCODE_DRV_GP1,
		CSR_UCODE_DRV_GP2,
		CSR_LED_REG,
		CSR_DRAM_INT_TBL_REG,
		CSR_GIO_CHICKEN_BITS,
		CSR_ANA_PLL_CFG,
		CSR_MONITOR_STATUS_REG,
		CSR_HW_REV_WA_REG,
		CSR_DBG_HPET_MEM_REG
	};
	IWL_ERR(trans, "CSR values:\n");
	IWL_ERR(trans, "(2nd byte of CSR_INT_COALESCING is "
		"CSR_INT_PERIODIC_REG)\n");
	for (i = 0; i <  ARRAY_SIZE(csr_tbl); i++) {
		IWL_ERR(trans, "  %25s: 0X%08x\n",
			get_csr_string(csr_tbl[i]),
			iwl_read32(trans, csr_tbl[i]));
	}
}

#ifdef CONFIG_IWLWIFI_DEBUGFS
/* create and remove of files */
#define DEBUGFS_ADD_FILE(name, parent, mode) do {			\
	debugfs_create_file(#name, mode, parent, trans,			\
			    &iwl_dbgfs_##name##_ops);			\
} while (0)

/* file operation */
#define DEBUGFS_READ_FILE_OPS(name)					\
static const struct file_operations iwl_dbgfs_##name##_ops = {		\
	.read = iwl_dbgfs_##name##_read,				\
	.open = simple_open,						\
	.llseek = generic_file_llseek,					\
};

#define DEBUGFS_WRITE_FILE_OPS(name)                                    \
static const struct file_operations iwl_dbgfs_##name##_ops = {          \
	.write = iwl_dbgfs_##name##_write,                              \
	.open = simple_open,						\
	.llseek = generic_file_llseek,					\
};

#define DEBUGFS_READ_WRITE_FILE_OPS(name)				\
static const struct file_operations iwl_dbgfs_##name##_ops = {		\
	.write = iwl_dbgfs_##name##_write,				\
	.read = iwl_dbgfs_##name##_read,				\
	.open = simple_open,						\
	.llseek = generic_file_llseek,					\
};

static ssize_t iwl_dbgfs_tx_queue_read(struct file *file,
				       char __user *user_buf,
				       size_t count, loff_t *ppos)
{
	struct iwl_trans *trans = file->private_data;
	struct iwl_trans_pcie *trans_pcie = IWL_TRANS_GET_PCIE_TRANS(trans);
	struct iwl_txq *txq;
	char *buf;
	int pos = 0;
	int cnt;
	int ret;
	size_t bufsz;

	bufsz = sizeof(char) * 75 * trans->cfg->base_params->num_of_queues;

	if (!trans_pcie->txq_memory)
		return -EAGAIN;

	buf = kzalloc(bufsz, GFP_KERNEL);
	if (!buf)
		return -ENOMEM;

	for (cnt = 0; cnt < trans->cfg->base_params->num_of_queues; cnt++) {
		txq = trans_pcie->txq[cnt];
		pos += scnprintf(buf + pos, bufsz - pos,
				"hwq %.2d: read=%u write=%u use=%d stop=%d need_update=%d frozen=%d%s\n",
				cnt, txq->read_ptr, txq->write_ptr,
				!!test_bit(cnt, trans_pcie->queue_used),
				 !!test_bit(cnt, trans_pcie->queue_stopped),
				 txq->need_update, txq->frozen,
				 (cnt == trans_pcie->cmd_queue ? " HCMD" : ""));
	}
	ret = simple_read_from_buffer(user_buf, count, ppos, buf, pos);
	kfree(buf);
	return ret;
}

static ssize_t iwl_dbgfs_rx_queue_read(struct file *file,
				       char __user *user_buf,
				       size_t count, loff_t *ppos)
{
	struct iwl_trans *trans = file->private_data;
	struct iwl_trans_pcie *trans_pcie = IWL_TRANS_GET_PCIE_TRANS(trans);
	char *buf;
	int pos = 0, i, ret;
	size_t bufsz = sizeof(buf);

	bufsz = sizeof(char) * 121 * trans->num_rx_queues;

	if (!trans_pcie->rxq)
		return -EAGAIN;

	buf = kzalloc(bufsz, GFP_KERNEL);
	if (!buf)
		return -ENOMEM;

	for (i = 0; i < trans->num_rx_queues && pos < bufsz; i++) {
		struct iwl_rxq *rxq = &trans_pcie->rxq[i];

		pos += scnprintf(buf + pos, bufsz - pos, "queue#: %2d\n",
				 i);
		pos += scnprintf(buf + pos, bufsz - pos, "\tread: %u\n",
				 rxq->read);
		pos += scnprintf(buf + pos, bufsz - pos, "\twrite: %u\n",
				 rxq->write);
		pos += scnprintf(buf + pos, bufsz - pos, "\twrite_actual: %u\n",
				 rxq->write_actual);
		pos += scnprintf(buf + pos, bufsz - pos, "\tneed_update: %2d\n",
				 rxq->need_update);
		pos += scnprintf(buf + pos, bufsz - pos, "\tfree_count: %u\n",
				 rxq->free_count);
		if (rxq->rb_stts) {
			u32 r =	__le16_to_cpu(iwl_get_closed_rb_stts(trans,
								     rxq));
			pos += scnprintf(buf + pos, bufsz - pos,
					 "\tclosed_rb_num: %u\n",
					 r & 0x0FFF);
		} else {
			pos += scnprintf(buf + pos, bufsz - pos,
					 "\tclosed_rb_num: Not Allocated\n");
		}
	}
	ret = simple_read_from_buffer(user_buf, count, ppos, buf, pos);
	kfree(buf);

	return ret;
}

static ssize_t iwl_dbgfs_interrupt_read(struct file *file,
					char __user *user_buf,
					size_t count, loff_t *ppos)
{
	struct iwl_trans *trans = file->private_data;
	struct iwl_trans_pcie *trans_pcie = IWL_TRANS_GET_PCIE_TRANS(trans);
	struct isr_statistics *isr_stats = &trans_pcie->isr_stats;

	int pos = 0;
	char *buf;
	int bufsz = 24 * 64; /* 24 items * 64 char per item */
	ssize_t ret;

	buf = kzalloc(bufsz, GFP_KERNEL);
	if (!buf)
		return -ENOMEM;

	pos += scnprintf(buf + pos, bufsz - pos,
			"Interrupt Statistics Report:\n");

	pos += scnprintf(buf + pos, bufsz - pos, "HW Error:\t\t\t %u\n",
		isr_stats->hw);
	pos += scnprintf(buf + pos, bufsz - pos, "SW Error:\t\t\t %u\n",
		isr_stats->sw);
	if (isr_stats->sw || isr_stats->hw) {
		pos += scnprintf(buf + pos, bufsz - pos,
			"\tLast Restarting Code:  0x%X\n",
			isr_stats->err_code);
	}
#ifdef CONFIG_IWLWIFI_DEBUG
	pos += scnprintf(buf + pos, bufsz - pos, "Frame transmitted:\t\t %u\n",
		isr_stats->sch);
	pos += scnprintf(buf + pos, bufsz - pos, "Alive interrupt:\t\t %u\n",
		isr_stats->alive);
#endif
	pos += scnprintf(buf + pos, bufsz - pos,
		"HW RF KILL switch toggled:\t %u\n", isr_stats->rfkill);

	pos += scnprintf(buf + pos, bufsz - pos, "CT KILL:\t\t\t %u\n",
		isr_stats->ctkill);

	pos += scnprintf(buf + pos, bufsz - pos, "Wakeup Interrupt:\t\t %u\n",
		isr_stats->wakeup);

	pos += scnprintf(buf + pos, bufsz - pos,
		"Rx command responses:\t\t %u\n", isr_stats->rx);

	pos += scnprintf(buf + pos, bufsz - pos, "Tx/FH interrupt:\t\t %u\n",
		isr_stats->tx);

	pos += scnprintf(buf + pos, bufsz - pos, "Unexpected INTA:\t\t %u\n",
		isr_stats->unhandled);

	ret = simple_read_from_buffer(user_buf, count, ppos, buf, pos);
	kfree(buf);
	return ret;
}

static ssize_t iwl_dbgfs_interrupt_write(struct file *file,
					 const char __user *user_buf,
					 size_t count, loff_t *ppos)
{
	struct iwl_trans *trans = file->private_data;
	struct iwl_trans_pcie *trans_pcie = IWL_TRANS_GET_PCIE_TRANS(trans);
	struct isr_statistics *isr_stats = &trans_pcie->isr_stats;
	u32 reset_flag;
	int ret;

	ret = kstrtou32_from_user(user_buf, count, 16, &reset_flag);
	if (ret)
		return ret;
	if (reset_flag == 0)
		memset(isr_stats, 0, sizeof(*isr_stats));

	return count;
}

static ssize_t iwl_dbgfs_csr_write(struct file *file,
				   const char __user *user_buf,
				   size_t count, loff_t *ppos)
{
	struct iwl_trans *trans = file->private_data;

	iwl_pcie_dump_csr(trans);

	return count;
}

static ssize_t iwl_dbgfs_fh_reg_read(struct file *file,
				     char __user *user_buf,
				     size_t count, loff_t *ppos)
{
	struct iwl_trans *trans = file->private_data;
	char *buf = NULL;
	ssize_t ret;

	ret = iwl_dump_fh(trans, &buf);
	if (ret < 0)
		return ret;
	if (!buf)
		return -EINVAL;
	ret = simple_read_from_buffer(user_buf, count, ppos, buf, ret);
	kfree(buf);
	return ret;
}

static ssize_t iwl_dbgfs_rfkill_read(struct file *file,
				     char __user *user_buf,
				     size_t count, loff_t *ppos)
{
	struct iwl_trans *trans = file->private_data;
	struct iwl_trans_pcie *trans_pcie = IWL_TRANS_GET_PCIE_TRANS(trans);
	char buf[100];
	int pos;

	pos = scnprintf(buf, sizeof(buf), "debug: %d\nhw: %d\n",
			trans_pcie->debug_rfkill,
			!(iwl_read32(trans, CSR_GP_CNTRL) &
				CSR_GP_CNTRL_REG_FLAG_HW_RF_KILL_SW));

	return simple_read_from_buffer(user_buf, count, ppos, buf, pos);
}

static ssize_t iwl_dbgfs_rfkill_write(struct file *file,
				      const char __user *user_buf,
				      size_t count, loff_t *ppos)
{
	struct iwl_trans *trans = file->private_data;
	struct iwl_trans_pcie *trans_pcie = IWL_TRANS_GET_PCIE_TRANS(trans);
	bool new_value;
	int ret;

	ret = kstrtobool_from_user(user_buf, count, &new_value);
	if (ret)
		return ret;
	if (new_value == trans_pcie->debug_rfkill)
		return count;
	IWL_WARN(trans, "changing debug rfkill %d->%d\n",
		 trans_pcie->debug_rfkill, new_value);
	trans_pcie->debug_rfkill = new_value;
	iwl_pcie_handle_rfkill_irq(trans);

	return count;
}

static int iwl_dbgfs_monitor_data_open(struct inode *inode,
				       struct file *file)
{
	struct iwl_trans *trans = inode->i_private;
	struct iwl_trans_pcie *trans_pcie = IWL_TRANS_GET_PCIE_TRANS(trans);

	if (!trans->dbg_dest_tlv ||
	    trans->dbg_dest_tlv->monitor_mode != EXTERNAL_MODE) {
		IWL_ERR(trans, "Debug destination is not set to DRAM\n");
		return -ENOENT;
	}

	if (trans_pcie->fw_mon_data.state != IWL_FW_MON_DBGFS_STATE_CLOSED)
		return -EBUSY;

	trans_pcie->fw_mon_data.state = IWL_FW_MON_DBGFS_STATE_OPEN;
	return simple_open(inode, file);
}

static int iwl_dbgfs_monitor_data_release(struct inode *inode,
					  struct file *file)
{
	struct iwl_trans_pcie *trans_pcie =
		IWL_TRANS_GET_PCIE_TRANS(inode->i_private);

	if (trans_pcie->fw_mon_data.state == IWL_FW_MON_DBGFS_STATE_OPEN)
		trans_pcie->fw_mon_data.state = IWL_FW_MON_DBGFS_STATE_CLOSED;
	return 0;
}

static bool iwl_write_to_user_buf(char __user *user_buf, ssize_t count,
				  void *buf, ssize_t *size,
				  ssize_t *bytes_copied)
{
	int buf_size_left = count - *bytes_copied;

	buf_size_left = buf_size_left - (buf_size_left % sizeof(u32));
	if (*size > buf_size_left)
		*size = buf_size_left;

	*size -= copy_to_user(user_buf, buf, *size);
	*bytes_copied += *size;

	if (buf_size_left == *size)
		return true;
	return false;
}

static ssize_t iwl_dbgfs_monitor_data_read(struct file *file,
					   char __user *user_buf,
					   size_t count, loff_t *ppos)
{
	struct iwl_trans *trans = file->private_data;
	struct iwl_trans_pcie *trans_pcie = IWL_TRANS_GET_PCIE_TRANS(trans);
	void *cpu_addr = (void *)trans->fw_mon[0].block, *curr_buf;
	struct cont_rec *data = &trans_pcie->fw_mon_data;
	u32 write_ptr_addr, wrap_cnt_addr, write_ptr, wrap_cnt;
	ssize_t size, bytes_copied = 0;
	bool b_full;

	if (trans->dbg_dest_tlv) {
		write_ptr_addr =
			le32_to_cpu(trans->dbg_dest_tlv->write_ptr_reg);
		wrap_cnt_addr = le32_to_cpu(trans->dbg_dest_tlv->wrap_count);
	} else {
		write_ptr_addr = MON_BUFF_WRPTR;
		wrap_cnt_addr = MON_BUFF_CYCLE_CNT;
	}

	if (unlikely(!trans->dbg_rec_on))
		return 0;

	mutex_lock(&data->mutex);
	if (data->state ==
	    IWL_FW_MON_DBGFS_STATE_DISABLED) {
		mutex_unlock(&data->mutex);
		return 0;
	}

	/* write_ptr position in bytes rather then DW */
	write_ptr = iwl_read_prph(trans, write_ptr_addr) * sizeof(u32);
	wrap_cnt = iwl_read_prph(trans, wrap_cnt_addr);

	if (data->prev_wrap_cnt == wrap_cnt) {
		size = write_ptr - data->prev_wr_ptr;
		curr_buf = cpu_addr + data->prev_wr_ptr;
		b_full = iwl_write_to_user_buf(user_buf, count,
					       curr_buf, &size,
					       &bytes_copied);
		data->prev_wr_ptr += size;

	} else if (data->prev_wrap_cnt == wrap_cnt - 1 &&
		   write_ptr < data->prev_wr_ptr) {
		size = trans->fw_mon[0].size - data->prev_wr_ptr;
		curr_buf = cpu_addr + data->prev_wr_ptr;
		b_full = iwl_write_to_user_buf(user_buf, count,
					       curr_buf, &size,
					       &bytes_copied);
		data->prev_wr_ptr += size;

		if (!b_full) {
			size = write_ptr;
			b_full = iwl_write_to_user_buf(user_buf, count,
						       cpu_addr, &size,
						       &bytes_copied);
			data->prev_wr_ptr = size;
			data->prev_wrap_cnt++;
		}
	} else {
		if (data->prev_wrap_cnt == wrap_cnt - 1 &&
		    write_ptr > data->prev_wr_ptr)
			IWL_WARN(trans,
				 "write pointer passed previous write pointer, start copying from the beginning\n");
		else if (!unlikely(data->prev_wrap_cnt == 0 &&
				   data->prev_wr_ptr == 0))
			IWL_WARN(trans,
				 "monitor data is out of sync, start copying from the beginning\n");

		size = write_ptr;
		b_full = iwl_write_to_user_buf(user_buf, count,
					       cpu_addr, &size,
					       &bytes_copied);
		data->prev_wr_ptr = size;
		data->prev_wrap_cnt = wrap_cnt;
	}

	mutex_unlock(&data->mutex);

	return bytes_copied;
}

DEBUGFS_READ_WRITE_FILE_OPS(interrupt);
DEBUGFS_READ_FILE_OPS(fh_reg);
DEBUGFS_READ_FILE_OPS(rx_queue);
DEBUGFS_READ_FILE_OPS(tx_queue);
DEBUGFS_WRITE_FILE_OPS(csr);
DEBUGFS_READ_WRITE_FILE_OPS(rfkill);

static const struct file_operations iwl_dbgfs_monitor_data_ops = {
	.read = iwl_dbgfs_monitor_data_read,
	.open = iwl_dbgfs_monitor_data_open,
	.release = iwl_dbgfs_monitor_data_release,
};

/* Create the debugfs files and directories */
void iwl_trans_pcie_dbgfs_register(struct iwl_trans *trans)
{
	struct dentry *dir = trans->dbgfs_dir;

	DEBUGFS_ADD_FILE(rx_queue, dir, 0400);
	DEBUGFS_ADD_FILE(tx_queue, dir, 0400);
	DEBUGFS_ADD_FILE(interrupt, dir, 0600);
	DEBUGFS_ADD_FILE(csr, dir, 0200);
	DEBUGFS_ADD_FILE(fh_reg, dir, 0400);
	DEBUGFS_ADD_FILE(rfkill, dir, 0600);
	DEBUGFS_ADD_FILE(monitor_data, dir, 0400);
<<<<<<< HEAD
	return 0;
=======
}
>>>>>>> 0ecfebd2

static void iwl_trans_pcie_debugfs_cleanup(struct iwl_trans *trans)
{
	struct iwl_trans_pcie *trans_pcie = IWL_TRANS_GET_PCIE_TRANS(trans);
	struct cont_rec *data = &trans_pcie->fw_mon_data;

	mutex_lock(&data->mutex);
	data->state = IWL_FW_MON_DBGFS_STATE_DISABLED;
	mutex_unlock(&data->mutex);
}

static void iwl_trans_pcie_debugfs_cleanup(struct iwl_trans *trans)
{
	struct iwl_trans_pcie *trans_pcie = IWL_TRANS_GET_PCIE_TRANS(trans);
	struct cont_rec *data = &trans_pcie->fw_mon_data;

	mutex_lock(&data->mutex);
	data->state = IWL_FW_MON_DBGFS_STATE_DISABLED;
	mutex_unlock(&data->mutex);
}
#endif /*CONFIG_IWLWIFI_DEBUGFS */

static u32 iwl_trans_pcie_get_cmdlen(struct iwl_trans *trans, void *tfd)
{
	struct iwl_trans_pcie *trans_pcie = IWL_TRANS_GET_PCIE_TRANS(trans);
	u32 cmdlen = 0;
	int i;

	for (i = 0; i < trans_pcie->max_tbs; i++)
		cmdlen += iwl_pcie_tfd_tb_get_len(trans, tfd, i);

	return cmdlen;
}

static u32 iwl_trans_pcie_dump_rbs(struct iwl_trans *trans,
				   struct iwl_fw_error_dump_data **data,
				   int allocated_rb_nums)
{
	struct iwl_trans_pcie *trans_pcie = IWL_TRANS_GET_PCIE_TRANS(trans);
	int max_len = PAGE_SIZE << trans_pcie->rx_page_order;
	/* Dump RBs is supported only for pre-9000 devices (1 queue) */
	struct iwl_rxq *rxq = &trans_pcie->rxq[0];
	u32 i, r, j, rb_len = 0;

	spin_lock(&rxq->lock);

	r = le16_to_cpu(iwl_get_closed_rb_stts(trans, rxq)) & 0x0FFF;

	for (i = rxq->read, j = 0;
	     i != r && j < allocated_rb_nums;
	     i = (i + 1) & RX_QUEUE_MASK, j++) {
		struct iwl_rx_mem_buffer *rxb = rxq->queue[i];
		struct iwl_fw_error_dump_rb *rb;

		dma_unmap_page(trans->dev, rxb->page_dma, max_len,
			       DMA_FROM_DEVICE);

		rb_len += sizeof(**data) + sizeof(*rb) + max_len;

		(*data)->type = cpu_to_le32(IWL_FW_ERROR_DUMP_RB);
		(*data)->len = cpu_to_le32(sizeof(*rb) + max_len);
		rb = (void *)(*data)->data;
		rb->index = cpu_to_le32(i);
		memcpy(rb->data, page_address(rxb->page), max_len);
		/* remap the page for the free benefit */
		rxb->page_dma = dma_map_page(trans->dev, rxb->page, 0,
						     max_len,
						     DMA_FROM_DEVICE);

		*data = iwl_fw_error_next_data(*data);
	}

	spin_unlock(&rxq->lock);

	return rb_len;
}
#define IWL_CSR_TO_DUMP (0x250)

static u32 iwl_trans_pcie_dump_csr(struct iwl_trans *trans,
				   struct iwl_fw_error_dump_data **data)
{
	u32 csr_len = sizeof(**data) + IWL_CSR_TO_DUMP;
	__le32 *val;
	int i;

	(*data)->type = cpu_to_le32(IWL_FW_ERROR_DUMP_CSR);
	(*data)->len = cpu_to_le32(IWL_CSR_TO_DUMP);
	val = (void *)(*data)->data;

	for (i = 0; i < IWL_CSR_TO_DUMP; i += 4)
		*val++ = cpu_to_le32(iwl_trans_pcie_read32(trans, i));

	*data = iwl_fw_error_next_data(*data);

	return csr_len;
}

static u32 iwl_trans_pcie_fh_regs_dump(struct iwl_trans *trans,
				       struct iwl_fw_error_dump_data **data)
{
	u32 fh_regs_len = FH_MEM_UPPER_BOUND - FH_MEM_LOWER_BOUND;
	unsigned long flags;
	__le32 *val;
	int i;

	if (!iwl_trans_grab_nic_access(trans, &flags))
		return 0;

	(*data)->type = cpu_to_le32(IWL_FW_ERROR_DUMP_FH_REGS);
	(*data)->len = cpu_to_le32(fh_regs_len);
	val = (void *)(*data)->data;

	if (!trans->cfg->gen2)
		for (i = FH_MEM_LOWER_BOUND; i < FH_MEM_UPPER_BOUND;
		     i += sizeof(u32))
			*val++ = cpu_to_le32(iwl_trans_pcie_read32(trans, i));
	else
		for (i = iwl_umac_prph(trans, FH_MEM_LOWER_BOUND_GEN2);
		     i < iwl_umac_prph(trans, FH_MEM_UPPER_BOUND_GEN2);
		     i += sizeof(u32))
			*val++ = cpu_to_le32(iwl_trans_pcie_read_prph(trans,
								      i));

	iwl_trans_release_nic_access(trans, &flags);

	*data = iwl_fw_error_next_data(*data);

	return sizeof(**data) + fh_regs_len;
}

static u32
iwl_trans_pci_dump_marbh_monitor(struct iwl_trans *trans,
				 struct iwl_fw_error_dump_fw_mon *fw_mon_data,
				 u32 monitor_len)
{
	u32 buf_size_in_dwords = (monitor_len >> 2);
	u32 *buffer = (u32 *)fw_mon_data->data;
	unsigned long flags;
	u32 i;

	if (!iwl_trans_grab_nic_access(trans, &flags))
		return 0;

	iwl_write_umac_prph_no_grab(trans, MON_DMARB_RD_CTL_ADDR, 0x1);
	for (i = 0; i < buf_size_in_dwords; i++)
		buffer[i] = iwl_read_umac_prph_no_grab(trans,
						       MON_DMARB_RD_DATA_ADDR);
	iwl_write_umac_prph_no_grab(trans, MON_DMARB_RD_CTL_ADDR, 0x0);

	iwl_trans_release_nic_access(trans, &flags);

	return monitor_len;
}

static void
iwl_trans_pcie_dump_pointers(struct iwl_trans *trans,
			     struct iwl_fw_error_dump_fw_mon *fw_mon_data)
{
<<<<<<< HEAD
	u32 base, write_ptr, wrap_cnt;

	/* If there was a dest TLV - use the values from there */
	if (trans->ini_valid) {
=======
	u32 base, base_high, write_ptr, write_ptr_val, wrap_cnt;

	if (trans->cfg->device_family >= IWL_DEVICE_FAMILY_AX210) {
		base = DBGC_CUR_DBGBUF_BASE_ADDR_LSB;
		base_high = DBGC_CUR_DBGBUF_BASE_ADDR_MSB;
		write_ptr = DBGC_CUR_DBGBUF_STATUS;
		wrap_cnt = DBGC_DBGBUF_WRAP_AROUND;
	} else if (trans->ini_valid) {
>>>>>>> 0ecfebd2
		base = iwl_umac_prph(trans, MON_BUFF_BASE_ADDR_VER2);
		write_ptr = iwl_umac_prph(trans, MON_BUFF_WRPTR_VER2);
		wrap_cnt = iwl_umac_prph(trans, MON_BUFF_CYCLE_CNT_VER2);
	} else if (trans->dbg_dest_tlv) {
		write_ptr = le32_to_cpu(trans->dbg_dest_tlv->write_ptr_reg);
		wrap_cnt = le32_to_cpu(trans->dbg_dest_tlv->wrap_count);
		base = le32_to_cpu(trans->dbg_dest_tlv->base_reg);
	} else {
		base = MON_BUFF_BASE_ADDR;
		write_ptr = MON_BUFF_WRPTR;
		wrap_cnt = MON_BUFF_CYCLE_CNT;
	}
<<<<<<< HEAD
	fw_mon_data->fw_mon_wr_ptr =
		cpu_to_le32(iwl_read_prph(trans, write_ptr));
=======

	write_ptr_val = iwl_read_prph(trans, write_ptr);
>>>>>>> 0ecfebd2
	fw_mon_data->fw_mon_cycle_cnt =
		cpu_to_le32(iwl_read_prph(trans, wrap_cnt));
	fw_mon_data->fw_mon_base_ptr =
		cpu_to_le32(iwl_read_prph(trans, base));
<<<<<<< HEAD
=======
	if (trans->cfg->device_family >= IWL_DEVICE_FAMILY_AX210) {
		fw_mon_data->fw_mon_base_high_ptr =
			cpu_to_le32(iwl_read_prph(trans, base_high));
		write_ptr_val &= DBGC_CUR_DBGBUF_STATUS_OFFSET_MSK;
	}
	fw_mon_data->fw_mon_wr_ptr = cpu_to_le32(write_ptr_val);
>>>>>>> 0ecfebd2
}

static u32
iwl_trans_pcie_dump_monitor(struct iwl_trans *trans,
			    struct iwl_fw_error_dump_data **data,
			    u32 monitor_len)
{
	u32 len = 0;

	if ((trans->num_blocks &&
<<<<<<< HEAD
	     trans->cfg->device_family == IWL_DEVICE_FAMILY_7000) ||
	     (trans->dbg_dest_tlv && !trans->ini_valid) ||
	     (trans->ini_valid && trans->num_blocks)) {
=======
	     (trans->cfg->device_family == IWL_DEVICE_FAMILY_7000 ||
	      trans->cfg->device_family >= IWL_DEVICE_FAMILY_AX210 ||
	      trans->ini_valid)) ||
	    (trans->dbg_dest_tlv && !trans->ini_valid)) {
>>>>>>> 0ecfebd2
		struct iwl_fw_error_dump_fw_mon *fw_mon_data;

		(*data)->type = cpu_to_le32(IWL_FW_ERROR_DUMP_FW_MONITOR);
		fw_mon_data = (void *)(*data)->data;

		iwl_trans_pcie_dump_pointers(trans, fw_mon_data);

		len += sizeof(**data) + sizeof(*fw_mon_data);
		if (trans->num_blocks) {
			memcpy(fw_mon_data->data,
			       trans->fw_mon[0].block,
			       trans->fw_mon[0].size);

			monitor_len = trans->fw_mon[0].size;
		} else if (trans->dbg_dest_tlv->monitor_mode == SMEM_MODE) {
			u32 base = le32_to_cpu(fw_mon_data->fw_mon_base_ptr);
			/*
			 * Update pointers to reflect actual values after
			 * shifting
			 */
			if (trans->dbg_dest_tlv->version) {
				base = (iwl_read_prph(trans, base) &
					IWL_LDBG_M2S_BUF_BA_MSK) <<
				       trans->dbg_dest_tlv->base_shift;
				base *= IWL_M2S_UNIT_SIZE;
				base += trans->cfg->smem_offset;
			} else {
				base = iwl_read_prph(trans, base) <<
				       trans->dbg_dest_tlv->base_shift;
			}

			iwl_trans_read_mem(trans, base, fw_mon_data->data,
					   monitor_len / sizeof(u32));
		} else if (trans->dbg_dest_tlv->monitor_mode == MARBH_MODE) {
			monitor_len =
				iwl_trans_pci_dump_marbh_monitor(trans,
								 fw_mon_data,
								 monitor_len);
		} else {
			/* Didn't match anything - output no monitor data */
			monitor_len = 0;
		}

		len += monitor_len;
		(*data)->len = cpu_to_le32(monitor_len + sizeof(*fw_mon_data));
	}

	return len;
}

static int iwl_trans_get_fw_monitor_len(struct iwl_trans *trans, u32 *len)
{
	if (trans->num_blocks) {
		*len += sizeof(struct iwl_fw_error_dump_data) +
			sizeof(struct iwl_fw_error_dump_fw_mon) +
			trans->fw_mon[0].size;
		return trans->fw_mon[0].size;
	} else if (trans->dbg_dest_tlv) {
		u32 base, end, cfg_reg, monitor_len;

		if (trans->dbg_dest_tlv->version == 1) {
			cfg_reg = le32_to_cpu(trans->dbg_dest_tlv->base_reg);
			cfg_reg = iwl_read_prph(trans, cfg_reg);
			base = (cfg_reg & IWL_LDBG_M2S_BUF_BA_MSK) <<
				trans->dbg_dest_tlv->base_shift;
			base *= IWL_M2S_UNIT_SIZE;
			base += trans->cfg->smem_offset;

			monitor_len =
				(cfg_reg & IWL_LDBG_M2S_BUF_SIZE_MSK) >>
				trans->dbg_dest_tlv->end_shift;
			monitor_len *= IWL_M2S_UNIT_SIZE;
		} else {
			base = le32_to_cpu(trans->dbg_dest_tlv->base_reg);
			end = le32_to_cpu(trans->dbg_dest_tlv->end_reg);

			base = iwl_read_prph(trans, base) <<
			       trans->dbg_dest_tlv->base_shift;
			end = iwl_read_prph(trans, end) <<
			      trans->dbg_dest_tlv->end_shift;

			/* Make "end" point to the actual end */
			if (trans->cfg->device_family >=
			    IWL_DEVICE_FAMILY_8000 ||
			    trans->dbg_dest_tlv->monitor_mode == MARBH_MODE)
				end += (1 << trans->dbg_dest_tlv->end_shift);
			monitor_len = end - base;
		}
		*len += sizeof(struct iwl_fw_error_dump_data) +
			sizeof(struct iwl_fw_error_dump_fw_mon) +
			monitor_len;
		return monitor_len;
	}
	return 0;
}

static struct iwl_trans_dump_data
*iwl_trans_pcie_dump_data(struct iwl_trans *trans,
			  u32 dump_mask)
{
	struct iwl_trans_pcie *trans_pcie = IWL_TRANS_GET_PCIE_TRANS(trans);
	struct iwl_fw_error_dump_data *data;
	struct iwl_txq *cmdq = trans_pcie->txq[trans_pcie->cmd_queue];
	struct iwl_fw_error_dump_txcmd *txcmd;
	struct iwl_trans_dump_data *dump_data;
	u32 len, num_rbs = 0, monitor_len = 0;
	int i, ptr;
	bool dump_rbs = test_bit(STATUS_FW_ERROR, &trans->status) &&
			!trans->cfg->mq_rx_supported &&
			dump_mask & BIT(IWL_FW_ERROR_DUMP_RB);

	if (!dump_mask)
		return NULL;

	/* transport dump header */
	len = sizeof(*dump_data);

	/* host commands */
	if (dump_mask & BIT(IWL_FW_ERROR_DUMP_TXCMD))
		len += sizeof(*data) +
			cmdq->n_window * (sizeof(*txcmd) +
					  TFD_MAX_PAYLOAD_SIZE);

	/* FW monitor */
	if (dump_mask & BIT(IWL_FW_ERROR_DUMP_FW_MONITOR))
		monitor_len = iwl_trans_get_fw_monitor_len(trans, &len);

	/* CSR registers */
	if (dump_mask & BIT(IWL_FW_ERROR_DUMP_CSR))
		len += sizeof(*data) + IWL_CSR_TO_DUMP;

	/* FH registers */
	if (dump_mask & BIT(IWL_FW_ERROR_DUMP_FH_REGS)) {
		if (trans->cfg->gen2)
			len += sizeof(*data) +
			       (iwl_umac_prph(trans, FH_MEM_UPPER_BOUND_GEN2) -
				iwl_umac_prph(trans, FH_MEM_LOWER_BOUND_GEN2));
		else
			len += sizeof(*data) +
			       (FH_MEM_UPPER_BOUND -
				FH_MEM_LOWER_BOUND);
	}

	if (dump_rbs) {
		/* Dump RBs is supported only for pre-9000 devices (1 queue) */
		struct iwl_rxq *rxq = &trans_pcie->rxq[0];
		/* RBs */
		num_rbs =
			le16_to_cpu(iwl_get_closed_rb_stts(trans, rxq))
			& 0x0FFF;
		num_rbs = (num_rbs - rxq->read) & RX_QUEUE_MASK;
		len += num_rbs * (sizeof(*data) +
				  sizeof(struct iwl_fw_error_dump_rb) +
				  (PAGE_SIZE << trans_pcie->rx_page_order));
	}

	/* Paged memory for gen2 HW */
	if (trans->cfg->gen2 && dump_mask & BIT(IWL_FW_ERROR_DUMP_PAGING))
		for (i = 0; i < trans->init_dram.paging_cnt; i++)
			len += sizeof(*data) +
			       sizeof(struct iwl_fw_error_dump_paging) +
			       trans->init_dram.paging[i].size;

	dump_data = vzalloc(len);
	if (!dump_data)
		return NULL;

	len = 0;
	data = (void *)dump_data->data;

	if (dump_mask & BIT(IWL_FW_ERROR_DUMP_TXCMD)) {
		u16 tfd_size = trans_pcie->tfd_size;

		data->type = cpu_to_le32(IWL_FW_ERROR_DUMP_TXCMD);
		txcmd = (void *)data->data;
		spin_lock_bh(&cmdq->lock);
		ptr = cmdq->write_ptr;
		for (i = 0; i < cmdq->n_window; i++) {
			u8 idx = iwl_pcie_get_cmd_index(cmdq, ptr);
			u32 caplen, cmdlen;

			cmdlen = iwl_trans_pcie_get_cmdlen(trans,
							   cmdq->tfds +
							   tfd_size * ptr);
			caplen = min_t(u32, TFD_MAX_PAYLOAD_SIZE, cmdlen);

			if (cmdlen) {
				len += sizeof(*txcmd) + caplen;
				txcmd->cmdlen = cpu_to_le32(cmdlen);
				txcmd->caplen = cpu_to_le32(caplen);
				memcpy(txcmd->data, cmdq->entries[idx].cmd,
				       caplen);
				txcmd = (void *)((u8 *)txcmd->data + caplen);
			}

			ptr = iwl_queue_dec_wrap(trans, ptr);
		}
		spin_unlock_bh(&cmdq->lock);

		data->len = cpu_to_le32(len);
		len += sizeof(*data);
		data = iwl_fw_error_next_data(data);
	}

	if (dump_mask & BIT(IWL_FW_ERROR_DUMP_CSR))
		len += iwl_trans_pcie_dump_csr(trans, &data);
	if (dump_mask & BIT(IWL_FW_ERROR_DUMP_FH_REGS))
		len += iwl_trans_pcie_fh_regs_dump(trans, &data);
	if (dump_rbs)
		len += iwl_trans_pcie_dump_rbs(trans, &data, num_rbs);

	/* Paged memory for gen2 HW */
	if (trans->cfg->gen2 && dump_mask & BIT(IWL_FW_ERROR_DUMP_PAGING)) {
		for (i = 0; i < trans->init_dram.paging_cnt; i++) {
			struct iwl_fw_error_dump_paging *paging;
			u32 page_len = trans->init_dram.paging[i].size;

			data->type = cpu_to_le32(IWL_FW_ERROR_DUMP_PAGING);
			data->len = cpu_to_le32(sizeof(*paging) + page_len);
			paging = (void *)data->data;
			paging->index = cpu_to_le32(i);
			memcpy(paging->data,
			       trans->init_dram.paging[i].block, page_len);
			data = iwl_fw_error_next_data(data);

			len += sizeof(*data) + sizeof(*paging) + page_len;
		}
	}
	if (dump_mask & BIT(IWL_FW_ERROR_DUMP_FW_MONITOR))
		len += iwl_trans_pcie_dump_monitor(trans, &data, monitor_len);

	dump_data->len = len;

	return dump_data;
}

#ifdef CONFIG_PM_SLEEP
static int iwl_trans_pcie_suspend(struct iwl_trans *trans)
{
	if (trans->runtime_pm_mode == IWL_PLAT_PM_MODE_D0I3 &&
	    (trans->system_pm_mode == IWL_PLAT_PM_MODE_D0I3))
		return iwl_pci_fw_enter_d0i3(trans);

	return 0;
}

static void iwl_trans_pcie_resume(struct iwl_trans *trans)
{
	if (trans->runtime_pm_mode == IWL_PLAT_PM_MODE_D0I3 &&
	    (trans->system_pm_mode == IWL_PLAT_PM_MODE_D0I3))
		iwl_pci_fw_exit_d0i3(trans);
}
#endif /* CONFIG_PM_SLEEP */

#define IWL_TRANS_COMMON_OPS						\
	.op_mode_leave = iwl_trans_pcie_op_mode_leave,			\
	.write8 = iwl_trans_pcie_write8,				\
	.write32 = iwl_trans_pcie_write32,				\
	.read32 = iwl_trans_pcie_read32,				\
	.read_prph = iwl_trans_pcie_read_prph,				\
	.write_prph = iwl_trans_pcie_write_prph,			\
	.read_mem = iwl_trans_pcie_read_mem,				\
	.write_mem = iwl_trans_pcie_write_mem,				\
	.configure = iwl_trans_pcie_configure,				\
	.set_pmi = iwl_trans_pcie_set_pmi,				\
	.sw_reset = iwl_trans_pcie_sw_reset,				\
	.grab_nic_access = iwl_trans_pcie_grab_nic_access,		\
	.release_nic_access = iwl_trans_pcie_release_nic_access,	\
	.set_bits_mask = iwl_trans_pcie_set_bits_mask,			\
	.ref = iwl_trans_pcie_ref,					\
	.unref = iwl_trans_pcie_unref,					\
	.dump_data = iwl_trans_pcie_dump_data,				\
	.d3_suspend = iwl_trans_pcie_d3_suspend,			\
	.d3_resume = iwl_trans_pcie_d3_resume,				\
	.sync_nmi = iwl_trans_pcie_sync_nmi

#ifdef CONFIG_PM_SLEEP
#define IWL_TRANS_PM_OPS						\
	.suspend = iwl_trans_pcie_suspend,				\
	.resume = iwl_trans_pcie_resume,
#else
#define IWL_TRANS_PM_OPS
#endif /* CONFIG_PM_SLEEP */

static const struct iwl_trans_ops trans_ops_pcie = {
	IWL_TRANS_COMMON_OPS,
	IWL_TRANS_PM_OPS
	.start_hw = iwl_trans_pcie_start_hw,
	.fw_alive = iwl_trans_pcie_fw_alive,
	.start_fw = iwl_trans_pcie_start_fw,
	.stop_device = iwl_trans_pcie_stop_device,

	.send_cmd = iwl_trans_pcie_send_hcmd,

	.tx = iwl_trans_pcie_tx,
	.reclaim = iwl_trans_pcie_reclaim,

	.txq_disable = iwl_trans_pcie_txq_disable,
	.txq_enable = iwl_trans_pcie_txq_enable,

	.txq_set_shared_mode = iwl_trans_pcie_txq_set_shared_mode,

	.wait_tx_queues_empty = iwl_trans_pcie_wait_txqs_empty,

	.freeze_txq_timer = iwl_trans_pcie_freeze_txq_timer,
	.block_txq_ptrs = iwl_trans_pcie_block_txq_ptrs,
#ifdef CONFIG_IWLWIFI_DEBUGFS
	.debugfs_cleanup = iwl_trans_pcie_debugfs_cleanup,
#endif
};

static const struct iwl_trans_ops trans_ops_pcie_gen2 = {
	IWL_TRANS_COMMON_OPS,
	IWL_TRANS_PM_OPS
	.start_hw = iwl_trans_pcie_start_hw,
	.fw_alive = iwl_trans_pcie_gen2_fw_alive,
	.start_fw = iwl_trans_pcie_gen2_start_fw,
	.stop_device = iwl_trans_pcie_gen2_stop_device,

	.send_cmd = iwl_trans_pcie_gen2_send_hcmd,

	.tx = iwl_trans_pcie_gen2_tx,
	.reclaim = iwl_trans_pcie_reclaim,

	.txq_alloc = iwl_trans_pcie_dyn_txq_alloc,
	.txq_free = iwl_trans_pcie_dyn_txq_free,
	.wait_txq_empty = iwl_trans_pcie_wait_txq_empty,
	.rxq_dma_data = iwl_trans_pcie_rxq_dma_data,
#ifdef CONFIG_IWLWIFI_DEBUGFS
	.debugfs_cleanup = iwl_trans_pcie_debugfs_cleanup,
#endif
};

struct iwl_trans *iwl_trans_pcie_alloc(struct pci_dev *pdev,
				       const struct pci_device_id *ent,
				       const struct iwl_cfg *cfg)
{
	struct iwl_trans_pcie *trans_pcie;
	struct iwl_trans *trans;
	int ret, addr_size;

	ret = pcim_enable_device(pdev);
	if (ret)
		return ERR_PTR(ret);

	if (cfg->gen2)
		trans = iwl_trans_alloc(sizeof(struct iwl_trans_pcie),
					&pdev->dev, cfg, &trans_ops_pcie_gen2);
	else
		trans = iwl_trans_alloc(sizeof(struct iwl_trans_pcie),
					&pdev->dev, cfg, &trans_ops_pcie);
	if (!trans)
		return ERR_PTR(-ENOMEM);

	trans_pcie = IWL_TRANS_GET_PCIE_TRANS(trans);

	trans_pcie->trans = trans;
	trans_pcie->opmode_down = true;
	spin_lock_init(&trans_pcie->irq_lock);
	spin_lock_init(&trans_pcie->reg_lock);
	mutex_init(&trans_pcie->mutex);
	init_waitqueue_head(&trans_pcie->ucode_write_waitq);
	trans_pcie->tso_hdr_page = alloc_percpu(struct iwl_tso_hdr_page);
	if (!trans_pcie->tso_hdr_page) {
		ret = -ENOMEM;
		goto out_no_pci;
	}
	trans_pcie->debug_rfkill = -1;

	if (!cfg->base_params->pcie_l1_allowed) {
		/*
		 * W/A - seems to solve weird behavior. We need to remove this
		 * if we don't want to stay in L1 all the time. This wastes a
		 * lot of power.
		 */
		pci_disable_link_state(pdev, PCIE_LINK_STATE_L0S |
				       PCIE_LINK_STATE_L1 |
				       PCIE_LINK_STATE_CLKPM);
	}

	trans_pcie->def_rx_queue = 0;

	if (cfg->use_tfh) {
		addr_size = 64;
		trans_pcie->max_tbs = IWL_TFH_NUM_TBS;
		trans_pcie->tfd_size = sizeof(struct iwl_tfh_tfd);
	} else {
		addr_size = 36;
		trans_pcie->max_tbs = IWL_NUM_OF_TBS;
		trans_pcie->tfd_size = sizeof(struct iwl_tfd);
	}
	trans->max_skb_frags = IWL_PCIE_MAX_FRAGS(trans_pcie);

	pci_set_master(pdev);

	ret = pci_set_dma_mask(pdev, DMA_BIT_MASK(addr_size));
	if (!ret)
		ret = pci_set_consistent_dma_mask(pdev,
						  DMA_BIT_MASK(addr_size));
	if (ret) {
		ret = pci_set_dma_mask(pdev, DMA_BIT_MASK(32));
		if (!ret)
			ret = pci_set_consistent_dma_mask(pdev,
							  DMA_BIT_MASK(32));
		/* both attempts failed: */
		if (ret) {
			dev_err(&pdev->dev, "No suitable DMA available\n");
			goto out_no_pci;
		}
	}

	ret = pcim_iomap_regions_request_all(pdev, BIT(0), DRV_NAME);
	if (ret) {
		dev_err(&pdev->dev, "pcim_iomap_regions_request_all failed\n");
		goto out_no_pci;
	}

	trans_pcie->hw_base = pcim_iomap_table(pdev)[0];
	if (!trans_pcie->hw_base) {
		dev_err(&pdev->dev, "pcim_iomap_table failed\n");
		ret = -ENODEV;
		goto out_no_pci;
	}

	/* We disable the RETRY_TIMEOUT register (0x41) to keep
	 * PCI Tx retries from interfering with C3 CPU state */
	pci_write_config_byte(pdev, PCI_CFG_RETRY_TIMEOUT, 0x00);

	trans_pcie->pci_dev = pdev;
	iwl_disable_interrupts(trans);

	trans->hw_rev = iwl_read32(trans, CSR_HW_REV);
	if (trans->hw_rev == 0xffffffff) {
		dev_err(&pdev->dev, "HW_REV=0xFFFFFFFF, PCI issues?\n");
		ret = -EIO;
		goto out_no_pci;
	}

	/*
	 * In the 8000 HW family the format of the 4 bytes of CSR_HW_REV have
	 * changed, and now the revision step also includes bit 0-1 (no more
	 * "dash" value). To keep hw_rev backwards compatible - we'll store it
	 * in the old format.
	 */
	if (trans->cfg->device_family >= IWL_DEVICE_FAMILY_8000) {
		unsigned long flags;

		trans->hw_rev = (trans->hw_rev & 0xfff0) |
				(CSR_HW_REV_STEP(trans->hw_rev << 2) << 2);

		ret = iwl_pcie_prepare_card_hw(trans);
		if (ret) {
			IWL_WARN(trans, "Exit HW not ready\n");
			goto out_no_pci;
		}

		/*
		 * in-order to recognize C step driver should read chip version
		 * id located at the AUX bus MISC address space.
		 */
		ret = iwl_finish_nic_init(trans);
		if (ret)
			goto out_no_pci;

		if (iwl_trans_grab_nic_access(trans, &flags)) {
			u32 hw_step;

			hw_step = iwl_read_umac_prph_no_grab(trans,
							     WFPM_CTRL_REG);
			hw_step |= ENABLE_WFPM;
			iwl_write_umac_prph_no_grab(trans, WFPM_CTRL_REG,
						    hw_step);
<<<<<<< HEAD
			hw_step = iwl_read_prph_no_grab(trans, AUX_MISC_REG);
=======
			hw_step = iwl_read_prph_no_grab(trans,
							CNVI_AUX_MISC_CHIP);
>>>>>>> 0ecfebd2
			hw_step = (hw_step >> HW_STEP_LOCATION_BITS) & 0xF;
			if (hw_step == 0x3)
				trans->hw_rev = (trans->hw_rev & 0xFFFFFFF3) |
						(SILICON_C_STEP << 2);
			iwl_trans_release_nic_access(trans, &flags);
		}
	}

	IWL_DEBUG_INFO(trans, "HW REV: 0x%0x\n", trans->hw_rev);

#if IS_ENABLED(CONFIG_IWLMVM)
	trans->hw_rf_id = iwl_read32(trans, CSR_HW_RF_ID);

	if (cfg == &iwlax210_2ax_cfg_so_hr_a0) {
		if (trans->hw_rev == CSR_HW_REV_TYPE_TY) {
			trans->cfg = &iwlax210_2ax_cfg_ty_gf_a0;
		} else if (CSR_HW_RF_ID_TYPE_CHIP_ID(trans->hw_rf_id) ==
			   CSR_HW_RF_ID_TYPE_CHIP_ID(CSR_HW_RF_ID_TYPE_JF)) {
			trans->cfg = &iwlax210_2ax_cfg_so_jf_a0;
		} else if (CSR_HW_RF_ID_TYPE_CHIP_ID(trans->hw_rf_id) ==
			   CSR_HW_RF_ID_TYPE_CHIP_ID(CSR_HW_RF_ID_TYPE_GF)) {
			trans->cfg = &iwlax210_2ax_cfg_so_gf_a0;
<<<<<<< HEAD
=======
		} else if (CSR_HW_RF_ID_TYPE_CHIP_ID(trans->hw_rf_id) ==
			   CSR_HW_RF_ID_TYPE_CHIP_ID(CSR_HW_RF_ID_TYPE_GF4)) {
			trans->cfg = &iwlax210_2ax_cfg_so_gf4_a0;
>>>>>>> 0ecfebd2
		}
	} else if (cfg == &iwl_ax101_cfg_qu_hr) {
		if (CSR_HW_RF_ID_TYPE_CHIP_ID(trans->hw_rf_id) ==
		    CSR_HW_RF_ID_TYPE_CHIP_ID(CSR_HW_RF_ID_TYPE_HR) &&
		    trans->hw_rev == CSR_HW_REV_TYPE_QNJ_B0) {
			trans->cfg = &iwl22000_2ax_cfg_qnj_hr_b0;
		} else if (CSR_HW_RF_ID_TYPE_CHIP_ID(trans->hw_rf_id) ==
		    CSR_HW_RF_ID_TYPE_CHIP_ID(CSR_HW_RF_ID_TYPE_HR)) {
			trans->cfg = &iwl_ax101_cfg_qu_hr;
		} else if (CSR_HW_RF_ID_TYPE_CHIP_ID(trans->hw_rf_id) ==
			   CSR_HW_RF_ID_TYPE_CHIP_ID(CSR_HW_RF_ID_TYPE_JF)) {
			trans->cfg = &iwl22000_2ax_cfg_jf;
		} else if (CSR_HW_RF_ID_TYPE_CHIP_ID(trans->hw_rf_id) ==
			   CSR_HW_RF_ID_TYPE_CHIP_ID(CSR_HW_RF_ID_TYPE_HRCDB)) {
			IWL_ERR(trans, "RF ID HRCDB is not supported\n");
			ret = -EINVAL;
			goto out_no_pci;
		} else {
			IWL_ERR(trans, "Unrecognized RF ID 0x%08x\n",
				CSR_HW_RF_ID_TYPE_CHIP_ID(trans->hw_rf_id));
			ret = -EINVAL;
			goto out_no_pci;
		}
	} else if (CSR_HW_RF_ID_TYPE_CHIP_ID(trans->hw_rf_id) ==
		   CSR_HW_RF_ID_TYPE_CHIP_ID(CSR_HW_RF_ID_TYPE_HR) &&
<<<<<<< HEAD
		   (trans->cfg != &iwl_ax200_cfg_cc ||
=======
		   ((trans->cfg != &iwl_ax200_cfg_cc &&
		    trans->cfg != &killer1650x_2ax_cfg &&
		    trans->cfg != &killer1650w_2ax_cfg) ||
>>>>>>> 0ecfebd2
		    trans->hw_rev == CSR_HW_REV_TYPE_QNJ_B0)) {
		u32 hw_status;

		hw_status = iwl_read_prph(trans, UMAG_GEN_HW_STATUS);
		if (CSR_HW_RF_STEP(trans->hw_rf_id) == SILICON_B_STEP)
			/*
			* b step fw is the same for physical card and fpga
			*/
			trans->cfg = &iwl22000_2ax_cfg_qnj_hr_b0;
		else if ((hw_status & UMAG_GEN_HW_IS_FPGA) &&
			 CSR_HW_RF_STEP(trans->hw_rf_id) == SILICON_A_STEP) {
			trans->cfg = &iwl22000_2ax_cfg_qnj_hr_a0_f0;
		} else {
			/*
			* a step no FPGA
			*/
			trans->cfg = &iwl22000_2ac_cfg_hr;
		}
	}
#endif

	iwl_pcie_set_interrupt_capa(pdev, trans);
	trans->hw_id = (pdev->device << 16) + pdev->subsystem_device;
	snprintf(trans->hw_id_str, sizeof(trans->hw_id_str),
		 "PCI ID: 0x%04X:0x%04X", pdev->device, pdev->subsystem_device);

	/* Initialize the wait queue for commands */
	init_waitqueue_head(&trans_pcie->wait_command_queue);

	init_waitqueue_head(&trans_pcie->d0i3_waitq);

	if (trans_pcie->msix_enabled) {
		ret = iwl_pcie_init_msix_handler(pdev, trans_pcie);
		if (ret)
			goto out_no_pci;
	 } else {
		ret = iwl_pcie_alloc_ict(trans);
		if (ret)
			goto out_no_pci;

		ret = devm_request_threaded_irq(&pdev->dev, pdev->irq,
						iwl_pcie_isr,
						iwl_pcie_irq_handler,
						IRQF_SHARED, DRV_NAME, trans);
		if (ret) {
			IWL_ERR(trans, "Error allocating IRQ %d\n", pdev->irq);
			goto out_free_ict;
		}
		trans_pcie->inta_mask = CSR_INI_SET_MASK;
	 }

	trans_pcie->rba.alloc_wq = alloc_workqueue("rb_allocator",
						   WQ_HIGHPRI | WQ_UNBOUND, 1);
	INIT_WORK(&trans_pcie->rba.rx_alloc, iwl_pcie_rx_allocator_work);

#ifdef CONFIG_IWLWIFI_PCIE_RTPM
	trans->runtime_pm_mode = IWL_PLAT_PM_MODE_D0I3;
#else
	trans->runtime_pm_mode = IWL_PLAT_PM_MODE_DISABLED;
#endif /* CONFIG_IWLWIFI_PCIE_RTPM */

#ifdef CONFIG_IWLWIFI_DEBUGFS
	trans_pcie->fw_mon_data.state = IWL_FW_MON_DBGFS_STATE_CLOSED;
	mutex_init(&trans_pcie->fw_mon_data.mutex);
#endif

	return trans;

out_free_ict:
	iwl_pcie_free_ict(trans);
out_no_pci:
	free_percpu(trans_pcie->tso_hdr_page);
	iwl_trans_free(trans);
	return ERR_PTR(ret);
}

void iwl_trans_pcie_sync_nmi(struct iwl_trans *trans)
{
	struct iwl_trans_pcie *trans_pcie = IWL_TRANS_GET_PCIE_TRANS(trans);
	unsigned long timeout = jiffies + IWL_TRANS_NMI_TIMEOUT;
	u32 inta_addr, sw_err_bit;

	if (trans_pcie->msix_enabled) {
		inta_addr = CSR_MSIX_HW_INT_CAUSES_AD;
		sw_err_bit = MSIX_HW_INT_CAUSES_REG_SW_ERR;
	} else {
		inta_addr = CSR_INT;
		sw_err_bit = CSR_INT_BIT_SW_ERR;
	}

	iwl_disable_interrupts(trans);
	iwl_force_nmi(trans);
	while (time_after(timeout, jiffies)) {
		u32 inta_hw = iwl_read32(trans, inta_addr);

		/* Error detected by uCode */
		if (inta_hw & sw_err_bit) {
			/* Clear causes register */
			iwl_write32(trans, inta_addr, inta_hw & sw_err_bit);
			break;
		}

		mdelay(1);
	}
	iwl_enable_interrupts(trans);
	iwl_trans_fw_error(trans);
}<|MERGE_RESOLUTION|>--- conflicted
+++ resolved
@@ -896,11 +896,8 @@
 		if (!trans->num_blocks)
 			return;
 
-<<<<<<< HEAD
-=======
 		IWL_DEBUG_FW(trans,
 			     "WRT: applying DRAM buffer[0] destination\n");
->>>>>>> 0ecfebd2
 		iwl_write_umac_prph(trans, MON_BUFF_BASE_ADDR_VER2,
 				    trans->fw_mon[0].physical >>
 				    MON_BUFF_SHIFT_VER2);
@@ -1735,7 +1732,6 @@
 static int _iwl_trans_pcie_start_hw(struct iwl_trans *trans, bool low_power)
 {
 	struct iwl_trans_pcie *trans_pcie = IWL_TRANS_GET_PCIE_TRANS(trans);
-	u32 hpm;
 	int err;
 
 	lockdep_assert_held(&trans_pcie->mutex);
@@ -1746,25 +1742,9 @@
 		return err;
 	}
 
-<<<<<<< HEAD
-	hpm = iwl_read_umac_prph_no_grab(trans, HPM_DEBUG);
-	if (hpm != 0xa5a5a5a0 && (hpm & PERSISTENCE_BIT)) {
-		int wfpm_val = iwl_read_umac_prph_no_grab(trans,
-							  PREG_PRPH_WPROT_0);
-
-		if (wfpm_val & PREG_WFPM_ACCESS) {
-			IWL_ERR(trans,
-				"Error, can not clear persistence bit\n");
-			return -EPERM;
-		}
-		iwl_write_umac_prph_no_grab(trans, HPM_DEBUG,
-					    hpm & ~PERSISTENCE_BIT);
-	}
-=======
 	err = iwl_trans_pcie_clear_persistence_bit(trans);
 	if (err)
 		return err;
->>>>>>> 0ecfebd2
 
 	iwl_trans_pcie_sw_reset(trans);
 
@@ -2899,20 +2879,6 @@
 	DEBUGFS_ADD_FILE(fh_reg, dir, 0400);
 	DEBUGFS_ADD_FILE(rfkill, dir, 0600);
 	DEBUGFS_ADD_FILE(monitor_data, dir, 0400);
-<<<<<<< HEAD
-	return 0;
-=======
-}
->>>>>>> 0ecfebd2
-
-static void iwl_trans_pcie_debugfs_cleanup(struct iwl_trans *trans)
-{
-	struct iwl_trans_pcie *trans_pcie = IWL_TRANS_GET_PCIE_TRANS(trans);
-	struct cont_rec *data = &trans_pcie->fw_mon_data;
-
-	mutex_lock(&data->mutex);
-	data->state = IWL_FW_MON_DBGFS_STATE_DISABLED;
-	mutex_unlock(&data->mutex);
 }
 
 static void iwl_trans_pcie_debugfs_cleanup(struct iwl_trans *trans)
@@ -3062,12 +3028,6 @@
 iwl_trans_pcie_dump_pointers(struct iwl_trans *trans,
 			     struct iwl_fw_error_dump_fw_mon *fw_mon_data)
 {
-<<<<<<< HEAD
-	u32 base, write_ptr, wrap_cnt;
-
-	/* If there was a dest TLV - use the values from there */
-	if (trans->ini_valid) {
-=======
 	u32 base, base_high, write_ptr, write_ptr_val, wrap_cnt;
 
 	if (trans->cfg->device_family >= IWL_DEVICE_FAMILY_AX210) {
@@ -3076,7 +3036,6 @@
 		write_ptr = DBGC_CUR_DBGBUF_STATUS;
 		wrap_cnt = DBGC_DBGBUF_WRAP_AROUND;
 	} else if (trans->ini_valid) {
->>>>>>> 0ecfebd2
 		base = iwl_umac_prph(trans, MON_BUFF_BASE_ADDR_VER2);
 		write_ptr = iwl_umac_prph(trans, MON_BUFF_WRPTR_VER2);
 		wrap_cnt = iwl_umac_prph(trans, MON_BUFF_CYCLE_CNT_VER2);
@@ -3089,26 +3048,18 @@
 		write_ptr = MON_BUFF_WRPTR;
 		wrap_cnt = MON_BUFF_CYCLE_CNT;
 	}
-<<<<<<< HEAD
-	fw_mon_data->fw_mon_wr_ptr =
-		cpu_to_le32(iwl_read_prph(trans, write_ptr));
-=======
 
 	write_ptr_val = iwl_read_prph(trans, write_ptr);
->>>>>>> 0ecfebd2
 	fw_mon_data->fw_mon_cycle_cnt =
 		cpu_to_le32(iwl_read_prph(trans, wrap_cnt));
 	fw_mon_data->fw_mon_base_ptr =
 		cpu_to_le32(iwl_read_prph(trans, base));
-<<<<<<< HEAD
-=======
 	if (trans->cfg->device_family >= IWL_DEVICE_FAMILY_AX210) {
 		fw_mon_data->fw_mon_base_high_ptr =
 			cpu_to_le32(iwl_read_prph(trans, base_high));
 		write_ptr_val &= DBGC_CUR_DBGBUF_STATUS_OFFSET_MSK;
 	}
 	fw_mon_data->fw_mon_wr_ptr = cpu_to_le32(write_ptr_val);
->>>>>>> 0ecfebd2
 }
 
 static u32
@@ -3119,16 +3070,10 @@
 	u32 len = 0;
 
 	if ((trans->num_blocks &&
-<<<<<<< HEAD
-	     trans->cfg->device_family == IWL_DEVICE_FAMILY_7000) ||
-	     (trans->dbg_dest_tlv && !trans->ini_valid) ||
-	     (trans->ini_valid && trans->num_blocks)) {
-=======
 	     (trans->cfg->device_family == IWL_DEVICE_FAMILY_7000 ||
 	      trans->cfg->device_family >= IWL_DEVICE_FAMILY_AX210 ||
 	      trans->ini_valid)) ||
 	    (trans->dbg_dest_tlv && !trans->ini_valid)) {
->>>>>>> 0ecfebd2
 		struct iwl_fw_error_dump_fw_mon *fw_mon_data;
 
 		(*data)->type = cpu_to_le32(IWL_FW_ERROR_DUMP_FW_MONITOR);
@@ -3601,12 +3546,8 @@
 			hw_step |= ENABLE_WFPM;
 			iwl_write_umac_prph_no_grab(trans, WFPM_CTRL_REG,
 						    hw_step);
-<<<<<<< HEAD
-			hw_step = iwl_read_prph_no_grab(trans, AUX_MISC_REG);
-=======
 			hw_step = iwl_read_prph_no_grab(trans,
 							CNVI_AUX_MISC_CHIP);
->>>>>>> 0ecfebd2
 			hw_step = (hw_step >> HW_STEP_LOCATION_BITS) & 0xF;
 			if (hw_step == 0x3)
 				trans->hw_rev = (trans->hw_rev & 0xFFFFFFF3) |
@@ -3629,12 +3570,9 @@
 		} else if (CSR_HW_RF_ID_TYPE_CHIP_ID(trans->hw_rf_id) ==
 			   CSR_HW_RF_ID_TYPE_CHIP_ID(CSR_HW_RF_ID_TYPE_GF)) {
 			trans->cfg = &iwlax210_2ax_cfg_so_gf_a0;
-<<<<<<< HEAD
-=======
 		} else if (CSR_HW_RF_ID_TYPE_CHIP_ID(trans->hw_rf_id) ==
 			   CSR_HW_RF_ID_TYPE_CHIP_ID(CSR_HW_RF_ID_TYPE_GF4)) {
 			trans->cfg = &iwlax210_2ax_cfg_so_gf4_a0;
->>>>>>> 0ecfebd2
 		}
 	} else if (cfg == &iwl_ax101_cfg_qu_hr) {
 		if (CSR_HW_RF_ID_TYPE_CHIP_ID(trans->hw_rf_id) ==
@@ -3660,13 +3598,9 @@
 		}
 	} else if (CSR_HW_RF_ID_TYPE_CHIP_ID(trans->hw_rf_id) ==
 		   CSR_HW_RF_ID_TYPE_CHIP_ID(CSR_HW_RF_ID_TYPE_HR) &&
-<<<<<<< HEAD
-		   (trans->cfg != &iwl_ax200_cfg_cc ||
-=======
 		   ((trans->cfg != &iwl_ax200_cfg_cc &&
 		    trans->cfg != &killer1650x_2ax_cfg &&
 		    trans->cfg != &killer1650w_2ax_cfg) ||
->>>>>>> 0ecfebd2
 		    trans->hw_rev == CSR_HW_REV_TYPE_QNJ_B0)) {
 		u32 hw_status;
 
