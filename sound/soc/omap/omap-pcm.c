/*
 * omap-pcm.c  --  ALSA PCM interface for the OMAP SoC
 *
 * Copyright (C) 2008 Nokia Corporation
 *
 * Contact: Jarkko Nikula <jarkko.nikula@bitmer.com>
 *          Peter Ujfalusi <peter.ujfalusi@ti.com>
 *
 * This program is free software; you can redistribute it and/or
 * modify it under the terms of the GNU General Public License
 * version 2 as published by the Free Software Foundation.
 *
 * This program is distributed in the hope that it will be useful, but
 * WITHOUT ANY WARRANTY; without even the implied warranty of
 * MERCHANTABILITY or FITNESS FOR A PARTICULAR PURPOSE.  See the GNU
 * General Public License for more details.
 *
 * You should have received a copy of the GNU General Public License
 * along with this program; if not, write to the Free Software
 * Foundation, Inc., 51 Franklin St, Fifth Floor, Boston, MA
 * 02110-1301 USA
 *
 */

#include <linux/dma-mapping.h>
#include <linux/slab.h>
#include <linux/module.h>
#include <linux/omap-dma.h>
#include <sound/core.h>
#include <sound/pcm.h>
#include <sound/pcm_params.h>
#include <sound/dmaengine_pcm.h>
#include <sound/soc.h>

<<<<<<< HEAD
#include <plat/cpu.h>
#include <plat/dma.h>
=======
>>>>>>> 7ff34ad8
#include "omap-pcm.h"

static const struct snd_pcm_hardware omap_pcm_hardware = {
	.info			= SNDRV_PCM_INFO_MMAP |
				  SNDRV_PCM_INFO_MMAP_VALID |
				  SNDRV_PCM_INFO_INTERLEAVED |
				  SNDRV_PCM_INFO_PAUSE |
				  SNDRV_PCM_INFO_RESUME |
				  SNDRV_PCM_INFO_NO_PERIOD_WAKEUP,
	.formats		= SNDRV_PCM_FMTBIT_S16_LE |
				  SNDRV_PCM_FMTBIT_S32_LE,
	.period_bytes_min	= 32,
	.period_bytes_max	= 64 * 1024,
	.periods_min		= 2,
	.periods_max		= 255,
	.buffer_bytes_max	= 128 * 1024,
};

static int omap_pcm_get_dma_buswidth(int num_bits)
{
	int buswidth;

	switch (num_bits) {
	case 16:
		buswidth = DMA_SLAVE_BUSWIDTH_2_BYTES;
		break;
	case 32:
		buswidth = DMA_SLAVE_BUSWIDTH_4_BYTES;
		break;
	default:
		buswidth = -EINVAL;
		break;
	}
	return buswidth;
}


/* this may get called several times by oss emulation */
static int omap_pcm_hw_params(struct snd_pcm_substream *substream,
			      struct snd_pcm_hw_params *params)
{
	struct snd_pcm_runtime *runtime = substream->runtime;
	struct snd_soc_pcm_runtime *rtd = substream->private_data;
	struct omap_pcm_dma_data *dma_data;
	struct dma_slave_config config;
	struct dma_chan *chan;
	int err = 0;

	dma_data = snd_soc_dai_get_dma_data(rtd->cpu_dai, substream);

	/* return if this is a bufferless transfer e.g.
	 * codec <--> BT codec or GSM modem -- lg FIXME */
	if (!dma_data)
		return 0;

	snd_pcm_set_runtime_buffer(substream, &substream->dma_buffer);
	runtime->dma_bytes = params_buffer_bytes(params);

	chan = snd_dmaengine_pcm_get_chan(substream);
	if (!chan)
		return -EINVAL;

	/* fills in addr_width and direction */
	err = snd_hwparams_to_dma_slave_config(substream, params, &config);
	if (err)
		return err;

	/* Override the *_dma addr_width if requested by the DAI driver */
	if (dma_data->data_type) {
		int buswidth = omap_pcm_get_dma_buswidth(dma_data->data_type);

		if (substream->stream == SNDRV_PCM_STREAM_PLAYBACK)
			config.dst_addr_width = buswidth;
		else
			config.src_addr_width = buswidth;
	}

	config.src_addr = dma_data->port_addr;
	config.dst_addr = dma_data->port_addr;
	config.src_maxburst = dma_data->packet_size;
	config.dst_maxburst = dma_data->packet_size;

	return dmaengine_slave_config(chan, &config);
}

static int omap_pcm_hw_free(struct snd_pcm_substream *substream)
{
	snd_pcm_set_runtime_buffer(substream, NULL);
	return 0;
}

static int omap_pcm_trigger(struct snd_pcm_substream *substream, int cmd)
{
	struct snd_soc_pcm_runtime *rtd = substream->private_data;
	struct omap_pcm_dma_data *dma_data;
	int ret = 0;

	dma_data = snd_soc_dai_get_dma_data(rtd->cpu_dai, substream);

	switch (cmd) {
	case SNDRV_PCM_TRIGGER_START:
	case SNDRV_PCM_TRIGGER_RESUME:
	case SNDRV_PCM_TRIGGER_PAUSE_RELEASE:
		/* Configure McBSP internal buffer usage */
		if (dma_data->set_threshold)
			dma_data->set_threshold(substream);
		break;

	case SNDRV_PCM_TRIGGER_STOP:
	case SNDRV_PCM_TRIGGER_SUSPEND:
	case SNDRV_PCM_TRIGGER_PAUSE_PUSH:
		break;
	default:
		ret = -EINVAL;
	}

	if (ret == 0)
		ret = snd_dmaengine_pcm_trigger(substream, cmd);

	return ret;
}

static snd_pcm_uframes_t omap_pcm_pointer(struct snd_pcm_substream *substream)
{
	snd_pcm_uframes_t offset;

	if (cpu_is_omap1510())
		offset = snd_dmaengine_pcm_pointer_no_residue(substream);
	else
		offset = snd_dmaengine_pcm_pointer(substream);

	return offset;
}

static int omap_pcm_open(struct snd_pcm_substream *substream)
{
	struct snd_pcm_runtime *runtime = substream->runtime;
	struct snd_soc_pcm_runtime *rtd = substream->private_data;
	struct omap_pcm_dma_data *dma_data;
	int ret;

	snd_soc_set_runtime_hwparams(substream, &omap_pcm_hardware);

	/* Ensure that buffer size is a multiple of period size */
	ret = snd_pcm_hw_constraint_integer(runtime,
					    SNDRV_PCM_HW_PARAM_PERIODS);
	if (ret < 0)
		return ret;

	dma_data = snd_soc_dai_get_dma_data(rtd->cpu_dai, substream);
	ret = snd_dmaengine_pcm_open(substream, omap_dma_filter_fn,
				     &dma_data->dma_req);
	return ret;
}

static int omap_pcm_close(struct snd_pcm_substream *substream)
{
	snd_dmaengine_pcm_close(substream);
	return 0;
}

static int omap_pcm_mmap(struct snd_pcm_substream *substream,
	struct vm_area_struct *vma)
{
	struct snd_pcm_runtime *runtime = substream->runtime;

	return dma_mmap_writecombine(substream->pcm->card->dev, vma,
				     runtime->dma_area,
				     runtime->dma_addr,
				     runtime->dma_bytes);
}

static struct snd_pcm_ops omap_pcm_ops = {
	.open		= omap_pcm_open,
	.close		= omap_pcm_close,
	.ioctl		= snd_pcm_lib_ioctl,
	.hw_params	= omap_pcm_hw_params,
	.hw_free	= omap_pcm_hw_free,
	.trigger	= omap_pcm_trigger,
	.pointer	= omap_pcm_pointer,
	.mmap		= omap_pcm_mmap,
};

static u64 omap_pcm_dmamask = DMA_BIT_MASK(64);

static int omap_pcm_preallocate_dma_buffer(struct snd_pcm *pcm,
	int stream)
{
	struct snd_pcm_substream *substream = pcm->streams[stream].substream;
	struct snd_dma_buffer *buf = &substream->dma_buffer;
	size_t size = omap_pcm_hardware.buffer_bytes_max;

	buf->dev.type = SNDRV_DMA_TYPE_DEV;
	buf->dev.dev = pcm->card->dev;
	buf->private_data = NULL;
	buf->area = dma_alloc_writecombine(pcm->card->dev, size,
					   &buf->addr, GFP_KERNEL);
	if (!buf->area)
		return -ENOMEM;

	buf->bytes = size;
	return 0;
}

static void omap_pcm_free_dma_buffers(struct snd_pcm *pcm)
{
	struct snd_pcm_substream *substream;
	struct snd_dma_buffer *buf;
	int stream;

	for (stream = 0; stream < 2; stream++) {
		substream = pcm->streams[stream].substream;
		if (!substream)
			continue;

		buf = &substream->dma_buffer;
		if (!buf->area)
			continue;

		dma_free_writecombine(pcm->card->dev, buf->bytes,
				      buf->area, buf->addr);
		buf->area = NULL;
	}
}

static int omap_pcm_new(struct snd_soc_pcm_runtime *rtd)
{
	struct snd_card *card = rtd->card->snd_card;
	struct snd_pcm *pcm = rtd->pcm;
	int ret = 0;

	if (!card->dev->dma_mask)
		card->dev->dma_mask = &omap_pcm_dmamask;
	if (!card->dev->coherent_dma_mask)
		card->dev->coherent_dma_mask = DMA_BIT_MASK(64);

	if (pcm->streams[SNDRV_PCM_STREAM_PLAYBACK].substream) {
		ret = omap_pcm_preallocate_dma_buffer(pcm,
			SNDRV_PCM_STREAM_PLAYBACK);
		if (ret)
			goto out;
	}

	if (pcm->streams[SNDRV_PCM_STREAM_CAPTURE].substream) {
		ret = omap_pcm_preallocate_dma_buffer(pcm,
			SNDRV_PCM_STREAM_CAPTURE);
		if (ret)
			goto out;
	}

out:
	/* free preallocated buffers in case of error */
	if (ret)
		omap_pcm_free_dma_buffers(pcm);

	return ret;
}

static struct snd_soc_platform_driver omap_soc_platform = {
	.ops		= &omap_pcm_ops,
	.pcm_new	= omap_pcm_new,
	.pcm_free	= omap_pcm_free_dma_buffers,
};

static __devinit int omap_pcm_probe(struct platform_device *pdev)
{
	return snd_soc_register_platform(&pdev->dev,
			&omap_soc_platform);
}

static int __devexit omap_pcm_remove(struct platform_device *pdev)
{
	snd_soc_unregister_platform(&pdev->dev);
	return 0;
}

static struct platform_driver omap_pcm_driver = {
	.driver = {
			.name = "omap-pcm-audio",
			.owner = THIS_MODULE,
	},

	.probe = omap_pcm_probe,
	.remove = __devexit_p(omap_pcm_remove),
};

module_platform_driver(omap_pcm_driver);

MODULE_AUTHOR("Jarkko Nikula <jarkko.nikula@bitmer.com>");
MODULE_DESCRIPTION("OMAP PCM DMA module");
MODULE_LICENSE("GPL");
MODULE_ALIAS("platform:omap-pcm-audio");<|MERGE_RESOLUTION|>--- conflicted
+++ resolved
@@ -32,11 +32,7 @@
 #include <sound/dmaengine_pcm.h>
 #include <sound/soc.h>
 
-<<<<<<< HEAD
 #include <plat/cpu.h>
-#include <plat/dma.h>
-=======
->>>>>>> 7ff34ad8
 #include "omap-pcm.h"
 
 static const struct snd_pcm_hardware omap_pcm_hardware = {
