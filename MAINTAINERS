--- conflicted
+++ resolved
@@ -4359,6 +4359,12 @@
 F:	drivers/gpu/drm/qxl/
 F:	include/uapi/drm/qxl_drm.h
 
+DRM DRIVER FOR PERVASIVE DISPLAYS REPAPER PANELS
+M:	Noralf Trønnes <noralf@tronnes.org>
+S:	Maintained
+F:	drivers/gpu/drm/tinydrm/repaper.c
+F:	Documentation/devicetree/bindings/display/repaper.txt
+
 DRM DRIVER FOR RAGE 128 VIDEO CARDS
 S:	Orphan / Obsolete
 F:	drivers/gpu/drm/r128/
@@ -4529,30 +4535,6 @@
 F:	include/uapi/drm/tegra_drm.h
 F:	Documentation/devicetree/bindings/display/tegra/nvidia,tegra20-host1x.txt
 
-<<<<<<< HEAD
-DRM DRIVER FOR MATROX G200/G400 GRAPHICS CARDS
-S:	Orphan / Obsolete
-F:	drivers/gpu/drm/mga/
-F:	include/uapi/drm/mga_drm.h
-
-DRM DRIVER FOR MGA G200 SERVER GRAPHICS CHIPS
-M:	Dave Airlie <airlied@redhat.com>
-S:	Odd Fixes
-F:	drivers/gpu/drm/mgag200/
-
-DRM DRIVER FOR PERVASIVE DISPLAYS REPAPER PANELS
-M:	Noralf Trønnes <noralf@tronnes.org>
-S:	Maintained
-F:	drivers/gpu/drm/tinydrm/repaper.c
-F:	Documentation/devicetree/bindings/display/repaper.txt
-
-DRM DRIVER FOR RAGE 128 VIDEO CARDS
-S:	Orphan / Obsolete
-F:	drivers/gpu/drm/r128/
-F:	include/uapi/drm/r128_drm.h
-
-=======
->>>>>>> 520eccdf
 DRM DRIVERS FOR RENESAS
 M:	Laurent Pinchart <laurent.pinchart@ideasonboard.com>
 L:	dri-devel@lists.freedesktop.org
